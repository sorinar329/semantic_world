--- conflicted
+++ resolved
@@ -106,13 +106,8 @@
 Note that this only works in this simple way for connections that only have one degree of freedom. For multiple degrees of freedom you either have to set the entire transformation or use the world state directly.
 To show this we first create a new root for the world and make a free connection from the new root to the dresser.
 
-<<<<<<< HEAD
 ```{code-cell} ipython3
-from semantic_world.world_description.connections import Connection6DoF
-=======
-```{code-cell} ipython2
 from semantic_world.world_description.connections import Connection6DoF, PrismaticConnection
->>>>>>> df53a2a3
 from semantic_world.world_description.world_entity import Body
 
 with world.modify_world():
