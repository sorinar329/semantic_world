--- conflicted
+++ resolved
@@ -176,12 +176,9 @@
 
 def test_pr2_view(pr2_world):
     pr2 = PR2.from_world(pr2_world)
-<<<<<<< HEAD
-=======
 
     # Ensure there are no loose bodies
     pr2_world._notify_model_change()
->>>>>>> ac12e8e9
 
     assert len(pr2.manipulators) == 2
     assert len(pr2.manipulator_chains) == 2
