import numpy as np
import pytest

<<<<<<< HEAD
from semantic_world.connections import PrismaticConnection, RevoluteConnection, Connection6DoF, FixedConnection, \
    UnitVector
from semantic_world.exceptions import AddingAnExistingViewError, DuplicateViewError
=======
from semantic_world.connections import PrismaticConnection, RevoluteConnection, Connection6DoF
>>>>>>> c7bb61da
from semantic_world.prefixed_name import PrefixedName
from semantic_world.spatial_types.derivatives import Derivatives
from semantic_world.spatial_types.math import rotation_matrix_from_rpy
from semantic_world.spatial_types.symbol_manager import symbol_manager
from semantic_world.testing import world_setup, pr2_world
from semantic_world.world_entity import View


def test_set_state(world_setup):
    world, l1, l2, bf, r1, r2 = world_setup
    c1: PrismaticConnection = world.get_connection(l1, l2)
    c1.position = 1.0
    assert c1.position == 1.0
    c2: RevoluteConnection = world.get_connection(r1, r2)
    c2.position = 1337
    assert c2.position == 1337
    c3: Connection6DoF = world.get_connection(world.root, bf)
    transform = rotation_matrix_from_rpy(1, 0, 0)
    transform[0, 3] = 69
    c3.origin = transform
    assert np.allclose(world.compute_forward_kinematics_np(world.root, bf), transform)

    world.set_positions_1DOF_connection({c1: 2})
    assert c1.position == 2.0

    transform[0, 3] += c1.position
    assert np.allclose(l2.global_pose, transform)


def test_construction(world_setup):
    world, l1, l2, bf, r1, r2 = world_setup
    world.validate()
    assert len(world.connections) == 5
    assert len(world.bodies) == 6
    assert world.state.positions[0] == 0
    assert world.get_connection(l1, l2).dof.name == world.get_connection(r1, r2).dof.name


def test_chain_of_bodies(world_setup):
    world, _, l2, _, _, _ = world_setup
    result = world.compute_chain_of_bodies(root=world.root, tip=l2)
    result = [x.name for x in result]
    assert result == [PrefixedName(name='root', prefix='world'), PrefixedName(name='bf', prefix=None),
                      PrefixedName(name='l1', prefix=None), PrefixedName(name='l2', prefix=None)]


def test_chain_of_connections(world_setup):
    world, _, l2, _, _, _ = world_setup
    result = world.compute_chain_of_connections(root=world.root, tip=l2)
    result = [x.name for x in result]
    assert result == [PrefixedName(name='root_T_bf', prefix=None), PrefixedName(name='bf_T_l1', prefix=None),
                      PrefixedName(name='l1_T_l2', prefix=None)]


def test_split_chain_of_bodies(world_setup):
    world, _, l2, _, _, r2 = world_setup
    result = world.compute_split_chain_of_bodies(root=r2, tip=l2)
    result = tuple([x.name for x in y] for y in result)
    assert result == ([PrefixedName(name='r2', prefix=None), PrefixedName(name='r1', prefix=None)],
                      [PrefixedName(name='bf', prefix=None)],
                      [PrefixedName(name='l1', prefix=None), PrefixedName(name='l2', prefix=None)])


def test_split_chain_of_bodies_adjacent1(world_setup):
    world, _, _, _, r1, r2 = world_setup
    result = world.compute_split_chain_of_bodies(root=r2, tip=r1)
    result = tuple([x.name for x in y] for y in result)
    assert result == ([PrefixedName(name='r2', prefix=None)], [PrefixedName(name='r1', prefix=None)], [])


def test_split_chain_of_bodies_adjacent2(world_setup):
    world, _, _, _, r1, r2 = world_setup
    result = world.compute_split_chain_of_bodies(root=r1, tip=r2)
    result = tuple([x.name for x in y] for y in result)
    assert result == ([], [PrefixedName(name='r1', prefix=None)], [PrefixedName(name='r2', prefix=None)])


def test_split_chain_of_bodies_identical(world_setup):
    world, _, _, _, r1, _ = world_setup
    result = world.compute_split_chain_of_bodies(root=r1, tip=r1)
    result = tuple([x.name for x in y] for y in result)
    assert result == ([], [PrefixedName(name='r1', prefix=None)], [])


def test_split_chain_of_connections(world_setup):
    world, _, l2, _, _, r2 = world_setup
    result = world.compute_split_chain_of_connections(root=r2, tip=l2)
    result = tuple([x.name for x in y] for y in result)
    assert result == ([PrefixedName(name='r1_T_r2', prefix=None), PrefixedName(name='bf_T_r1', prefix=None)],
                      [PrefixedName(name='bf_T_l1', prefix=None), PrefixedName(name='l1_T_l2', prefix=None)])


def test_split_chain_of_connections_adjacent1(world_setup):
    world, _, _, _, r1, r2 = world_setup
    result = world.compute_split_chain_of_connections(root=r2, tip=r1)
    result = tuple([x.name for x in y] for y in result)
    assert result == ([PrefixedName(name='r1_T_r2', prefix=None)], [])


def test_split_chain_of_connections_adjacent2(world_setup):
    world, _, _, _, r1, r2 = world_setup
    result = world.compute_split_chain_of_connections(root=r1, tip=r2)
    result = tuple([x.name for x in y] for y in result)
    assert result == ([], [PrefixedName(name='r1_T_r2', prefix=None)])


def test_split_chain_of_connections_identical(world_setup):
    world, _, _, _, r1, _ = world_setup
    result = world.compute_split_chain_of_connections(root=r1, tip=r1)
    result = tuple([x.name for x in y] for y in result)
    assert result == ([], [])


def test_compute_fk_connection6dof(world_setup):
    world, _, _, bf, _, _ = world_setup
    fk = world.compute_forward_kinematics_np(world.root, bf)
    np.testing.assert_array_equal(fk, np.eye(4))

    connection: Connection6DoF = world.get_connection(world.root, bf)

    world.state[connection.x.name].position = 1.
    world.state[connection.qw.name].position = 0
    world.state[connection.qz.name].position = 1
    world.notify_state_change()
    fk = world.compute_forward_kinematics_np(world.root, bf)
    np.testing.assert_array_equal(fk, [[-1., 0., 0., 1.], [0., -1., 0., 0.], [0., 0., 1., 0.], [0., 0., 0., 1.]])


def test_compute_fk(world_setup):
    world, l1, l2, bf, r1, r2 = world_setup
    fk = world.compute_forward_kinematics_np(l2, r2)
    np.testing.assert_array_equal(fk, np.eye(4))

    connection: PrismaticConnection = world.get_connection(r1, r2)

    world.state[connection.dof.name].position = 1.
    world.notify_state_change()
    fk = world.compute_forward_kinematics_np(l2, r2)
    assert np.allclose(fk, np.array([[0.540302, -0.841471, 0., -1.],
                                     [0.841471, 0.540302, 0., 0.],
                                     [0., 0., 1., 0.],
                                     [0., 0., 0., 1.]]))


def test_compute_ik(world_setup):
    world, l1, l2, bf, r1, r2 = world_setup
    target = np.array([[0.540302, -0.841471, 0., -1.],
                       [0.841471, 0.540302, 0., 0.],
                       [0., 0., 1., 0.],
                       [0., 0., 0., 1.]])
    joint_state = world.compute_inverse_kinematics(l2, r2, target)
    for joint, state in joint_state.items():
        world.state[joint.name].position = state
    world.notify_state_change()
    assert np.allclose(world.compute_forward_kinematics_np(l2, r2), target, atol=1e-3)


def test_compute_fk_expression(world_setup):
    world, l1, l2, bf, r1, r2 = world_setup
    connection: PrismaticConnection = world.get_connection(r1, r2)
    world.state[connection.dof.name].position = 1.
    world.notify_state_change()
    fk = world.compute_forward_kinematics_np(r2, l2)
    fk_expr = world.compose_forward_kinematics_expression(r2, l2)
    fk_expr_compiled = fk_expr.compile()
    fk2 = fk_expr_compiled.fast_call(*symbol_manager.resolve_symbols(fk_expr_compiled.symbol_parameters))
    np.testing.assert_array_almost_equal(fk, fk2)


def test_apply_control_commands(world_setup):
    world, l1, l2, bf, r1, r2 = world_setup
    connection: PrismaticConnection = world.get_connection(r1, r2)
    cmd = np.array([100., 0, 0, 0, 0, 0, 0, 0])
    dt = 0.1
    world.apply_control_commands(cmd, dt, Derivatives.jerk)
    assert world.state[connection.dof.name].jerk == 100.
    assert world.state[connection.dof.name].acceleration == 100. * dt
    assert world.state[connection.dof.name].velocity == 100. * dt * dt
    assert world.state[connection.dof.name].position == 100. * dt * dt * dt


def test_compute_relative_pose(world_setup):
    world, l1, l2, bf, r1, r2 = world_setup
    connection: PrismaticConnection = world.get_connection(l1, l2)
    world.state[connection.dof.name].position = 1.
    world.notify_state_change()

    pose = np.eye(4)
    relative_pose = world.compute_relative_pose(pose, l1, l2)
    expected_pose = np.array([[1., 0, 0., 1.],
                              [0., 1., 0., 0.],
                              [0., 0., 1., 0.],
                              [0., 0., 0., 1.]])

    np.testing.assert_array_almost_equal(relative_pose, expected_pose)


def test_compute_relative_pose_both(world_setup):
    world, l1, l2, bf, r1, r2 = world_setup
    world.get_connection(world.root, bf).origin = np.array([[0., -1., 0., 1.],
                                                            [1., 0., 0., 0.],
                                                            [0., 0., 1., 0.],
                                                            [0., 0., 0., 1.]])
    world.notify_state_change()

    pose = np.eye(4)
    pose[0, 3] = 1.0  # Translate along x-axis
    relative_pose = world.compute_relative_pose(pose, world.root, bf)
    # Rotation is 90 degrees around z-axis, translation is 1 along x-axis
    expected_pose = np.array([[0., -1., 0., 1.],
                              [1., 0., 0., 1.],
                              [0., 0., 1., 0.],
                              [0., 0., 0., 1.]])

    np.testing.assert_array_almost_equal(relative_pose, expected_pose)


def test_compute_relative_pose_only_translation(world_setup):
    world, l1, l2, bf, r1, r2 = world_setup
    connection: PrismaticConnection = world.get_connection(l1, l2)
    world.state[connection.dof.name].position = 1.
    world.notify_state_change()

    pose = np.eye(4)
    pose[0, 3] = 2.0  # Translate along x-axis
    relative_pose = world.compute_relative_pose(pose, l1, l2)
    expected_pose = np.array([[1., 0, 0., 3.],
                              [0., 1., 0., 0.],
                              [0., 0., 1., 0.],
                              [0., 0., 0., 1.]])

    np.testing.assert_array_almost_equal(relative_pose, expected_pose)


def test_compute_relative_pose_only_rotation(world_setup):
    world, l1, l2, bf, r1, r2 = world_setup
    connection: RevoluteConnection = world.get_connection(r1, r2)
    world.state[connection.dof.name].position = np.pi / 2  # 90 degrees
    world.notify_state_change()

    pose = np.eye(4)
    relative_pose = world.compute_relative_pose(pose, r1, r2)
    expected_pose = np.array([[0., -1., 0., 0.],
                              [1., 0., 0., 0.],
                              [0., 0., 1., 0.],
                              [0., 0., 0., 1.]])

    np.testing.assert_array_almost_equal(relative_pose, expected_pose)


def test_add_view(world_setup):
    world, l1, l2, bf, r1, r2 = world_setup
    v = View(name=PrefixedName('muh'))
    world.add_view(v)
    with pytest.raises(AddingAnExistingViewError):
        world.add_view(v)
<<<<<<< HEAD
    assert world.get_view_by_name_and_type(v.name, type(v)) == v


def test_duplicate_view(world_setup):
    world, l1, l2, bf, r1, r2 = world_setup
    v = View(name=PrefixedName('muh'))
    world.add_view(v)
    world.views.append(v)
    with pytest.raises(DuplicateViewError):
        world.get_view_by_name_and_type(v.name, type(v))
=======
    assert world.get_view_by_name(v.name) == v


def test_merge_world(world_setup, pr2_world):
    world, l1, l2, bf, r1, r2 = world_setup

    base_link = pr2_world.get_body_by_name("base_link")
    r_gripper_tool_frame = pr2_world.get_body_by_name('r_gripper_tool_frame')
    torso_lift_link = pr2_world.get_body_by_name("torso_lift_link")
    r_shoulder_pan_joint = pr2_world.get_connection(torso_lift_link, pr2_world.get_body_by_name("r_shoulder_pan_link"))

    l_shoulder_pan_joint = pr2_world.get_connection(torso_lift_link, pr2_world.get_body_by_name("l_shoulder_pan_link"))

    world.merge_world(pr2_world)

    assert base_link in world.bodies
    assert r_gripper_tool_frame in world.bodies
    assert l_shoulder_pan_joint in world.connections
    assert torso_lift_link._world == world
    assert r_shoulder_pan_joint._world == world


def test_merge_with_connection(world_setup, pr2_world):
    world, l1, l2, bf, r1, r2 = world_setup

    base_link = pr2_world.get_body_by_name("base_link")
    r_gripper_tool_frame = pr2_world.get_body_by_name('r_gripper_tool_frame')
    torso_lift_link = pr2_world.get_body_by_name("torso_lift_link")
    r_shoulder_pan_joint = pr2_world.get_connection(torso_lift_link, pr2_world.get_body_by_name("r_shoulder_pan_link"))

    new_connection = Connection6DoF(parent=l1, child=pr2_world.root, _world=world)

    world.merge_world(pr2_world, new_connection)

    assert base_link in world.bodies
    assert r_gripper_tool_frame in world.bodies
    assert new_connection in world.connections
    assert torso_lift_link._world == world
    assert r_shoulder_pan_joint._world == world


def test_merge_with_pose(world_setup, pr2_world):
    world, l1, l2, bf, r1, r2 = world_setup

    base_link = pr2_world.get_body_by_name("base_link")
    r_gripper_tool_frame = pr2_world.get_body_by_name('r_gripper_tool_frame')
    torso_lift_link = pr2_world.get_body_by_name("torso_lift_link")
    r_shoulder_pan_joint = pr2_world.get_connection(torso_lift_link, pr2_world.get_body_by_name("r_shoulder_pan_link"))

    pose = np.eye(4)
    pose[0, 3] = 1.0  # Translate along x-axis

    world.merge_world_at_pose(pr2_world, pose)

    assert base_link in world.bodies
    assert r_gripper_tool_frame in world.bodies
    assert torso_lift_link._world == world
    assert r_shoulder_pan_joint._world == world
    assert world.compute_forward_kinematics_np(world.root, base_link)[0, 3] == pytest.approx(1.0, abs=1e-6)


def test_merge_with_pose_rotation(world_setup, pr2_world):
    world, l1, l2, bf, r1, r2 = world_setup

    base_link = pr2_world.get_body_by_name("base_link")
    r_gripper_tool_frame = pr2_world.get_body_by_name('r_gripper_tool_frame')
    torso_lift_link = pr2_world.get_body_by_name("torso_lift_link")
    r_shoulder_pan_joint = pr2_world.get_connection(torso_lift_link, pr2_world.get_body_by_name("r_shoulder_pan_link"))
    base_footprint = pr2_world.get_body_by_name("base_footprint")

    # Rotation is 90 degrees around z-axis, translation is 1 along x-axis
    pose = np.array([[0., -1., 0., 1.],
                     [1., 0., 0., 1.],
                     [0., 0., 1., 0.],
                     [0., 0., 0., 1.]])

    world.merge_world_at_pose(pr2_world, pose)

    assert base_link in world.bodies
    assert r_gripper_tool_frame in world.bodies
    assert torso_lift_link._world == world
    assert r_shoulder_pan_joint._world == world
    fk_base = world.compute_forward_kinematics_np(world.root, base_footprint)
    assert fk_base[0, 3] == pytest.approx(1.0, abs=1e-6)
    assert fk_base[1, 3] == pytest.approx(1.0, abs=1e-6)
    assert fk_base[2, 3] == pytest.approx(0.0, abs=1e-6)
    np.testing.assert_array_almost_equal(rotation_matrix_from_rpy(0, 0, np.pi / 2)[:3, :3], fk_base[:3, :3], decimal=6)
>>>>>>> c7bb61da
<|MERGE_RESOLUTION|>--- conflicted
+++ resolved
@@ -1,13 +1,8 @@
 import numpy as np
 import pytest
 
-<<<<<<< HEAD
-from semantic_world.connections import PrismaticConnection, RevoluteConnection, Connection6DoF, FixedConnection, \
-    UnitVector
+from semantic_world.connections import PrismaticConnection, RevoluteConnection, Connection6DoF
 from semantic_world.exceptions import AddingAnExistingViewError, DuplicateViewError
-=======
-from semantic_world.connections import PrismaticConnection, RevoluteConnection, Connection6DoF
->>>>>>> c7bb61da
 from semantic_world.prefixed_name import PrefixedName
 from semantic_world.spatial_types.derivatives import Derivatives
 from semantic_world.spatial_types.math import rotation_matrix_from_rpy
@@ -264,7 +259,6 @@
     world.add_view(v)
     with pytest.raises(AddingAnExistingViewError):
         world.add_view(v)
-<<<<<<< HEAD
     assert world.get_view_by_name_and_type(v.name, type(v)) == v
 
 
@@ -275,8 +269,6 @@
     world.views.append(v)
     with pytest.raises(DuplicateViewError):
         world.get_view_by_name_and_type(v.name, type(v))
-=======
-    assert world.get_view_by_name(v.name) == v
 
 
 def test_merge_world(world_setup, pr2_world):
@@ -362,5 +354,4 @@
     assert fk_base[0, 3] == pytest.approx(1.0, abs=1e-6)
     assert fk_base[1, 3] == pytest.approx(1.0, abs=1e-6)
     assert fk_base[2, 3] == pytest.approx(0.0, abs=1e-6)
-    np.testing.assert_array_almost_equal(rotation_matrix_from_rpy(0, 0, np.pi / 2)[:3, :3], fk_base[:3, :3], decimal=6)
->>>>>>> c7bb61da
+    np.testing.assert_array_almost_equal(rotation_matrix_from_rpy(0, 0, np.pi / 2)[:3, :3], fk_base[:3, :3], decimal=6)