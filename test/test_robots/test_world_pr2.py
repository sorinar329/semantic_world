import os
from typing_extensions import List

import numpy as np
import pytest
from rustworkx import NoPathFound

from semantic_world.adapters.urdf import URDFParser
from semantic_world.world_description.connections import OmniDrive, PrismaticConnection, RevoluteConnection
from semantic_world.spatial_computations.ik_solver import MaxIterationsException, UnreachableException
from semantic_world.datastructures.prefixed_name import PrefixedName
from semantic_world.robots import PR2, KinematicChain
from semantic_world.spatial_types.derivatives import Derivatives
from semantic_world.spatial_types.symbol_manager import symbol_manager
from semantic_world.world import World
from semantic_world.testing import pr2_world


def test_compute_chain_of_bodies_pr2(pr2_world):
    root_link = pr2_world.get_kinematic_structure_entity_by_name(
        PrefixedName("base_footprint")
    )
    tip_link = pr2_world.get_kinematic_structure_entity_by_name(
        PrefixedName("r_gripper_tool_frame")
    )
    real = pr2_world.compute_chain_of_kinematic_structure_entities(
        root=root_link, tip=tip_link
    )
    real = [x.name for x in real]
    assert real == [
        PrefixedName(name="base_footprint", prefix="pr2"),
        PrefixedName(name="base_link", prefix="pr2"),
        PrefixedName(name="torso_lift_link", prefix="pr2"),
        PrefixedName(name="r_shoulder_pan_link", prefix="pr2"),
        PrefixedName(name="r_shoulder_lift_link", prefix="pr2"),
        PrefixedName(name="r_upper_arm_roll_link", prefix="pr2"),
        PrefixedName(name="r_upper_arm_link", prefix="pr2"),
        PrefixedName(name="r_elbow_flex_link", prefix="pr2"),
        PrefixedName(name="r_forearm_roll_link", prefix="pr2"),
        PrefixedName(name="r_forearm_link", prefix="pr2"),
        PrefixedName(name="r_wrist_flex_link", prefix="pr2"),
        PrefixedName(name="r_wrist_roll_link", prefix="pr2"),
        PrefixedName(name="r_gripper_palm_link", prefix="pr2"),
        PrefixedName(name="r_gripper_tool_frame", prefix="pr2"),
    ]


def test_compute_chain_of_connections_pr2(pr2_world):
    root_link = pr2_world.get_kinematic_structure_entity_by_name(
        PrefixedName("base_footprint")
    )
    tip_link = pr2_world.get_kinematic_structure_entity_by_name(
        PrefixedName("r_gripper_tool_frame")
    )
    real = pr2_world.compute_chain_of_connections(root=root_link, tip=tip_link)
    real = [x.name for x in real]
    assert real == [
        PrefixedName(name="base_footprint_joint", prefix="pr2"),
        PrefixedName(name="torso_lift_joint", prefix="pr2"),
        PrefixedName(name="r_shoulder_pan_joint", prefix="pr2"),
        PrefixedName(name="r_shoulder_lift_joint", prefix="pr2"),
        PrefixedName(name="r_upper_arm_roll_joint", prefix="pr2"),
        PrefixedName(name="r_upper_arm_joint", prefix="pr2"),
        PrefixedName(name="r_elbow_flex_joint", prefix="pr2"),
        PrefixedName(name="r_forearm_roll_joint", prefix="pr2"),
        PrefixedName(name="r_forearm_joint", prefix="pr2"),
        PrefixedName(name="r_wrist_flex_joint", prefix="pr2"),
        PrefixedName(name="r_wrist_roll_joint", prefix="pr2"),
        PrefixedName(name="r_gripper_palm_joint", prefix="pr2"),
        PrefixedName(name="r_gripper_tool_joint", prefix="pr2"),
    ]


def test_compute_chain_of_bodies_error_pr2(pr2_world):
    root = pr2_world.get_kinematic_structure_entity_by_name(
        PrefixedName("r_gripper_tool_frame")
    )
    tip = pr2_world.get_kinematic_structure_entity_by_name(
        PrefixedName("base_footprint")
    )
    with pytest.raises(NoPathFound):
        pr2_world.compute_chain_of_kinematic_structure_entities(root, tip)


def test_compute_chain_of_connections_error_pr2(pr2_world):
    root = pr2_world.get_kinematic_structure_entity_by_name(
        PrefixedName("r_gripper_tool_frame")
    )
    tip = pr2_world.get_kinematic_structure_entity_by_name(
        PrefixedName("base_footprint")
    )
    with pytest.raises(NoPathFound):
        pr2_world.compute_chain_of_connections(root, tip)


def test_compute_split_chain_of_bodies_pr2(pr2_world):
    root = pr2_world.get_kinematic_structure_entity_by_name(
        PrefixedName("l_gripper_r_finger_tip_link")
    )
    tip = pr2_world.get_kinematic_structure_entity_by_name(
        PrefixedName("l_gripper_l_finger_tip_link")
    )
    chain1, connection, chain2 = (
        pr2_world.compute_split_chain_of_kinematic_structure_entities(root, tip)
    )
    chain1 = [n.name.name for n in chain1]
    connection = [n.name.name for n in connection]
    chain2 = [n.name.name for n in chain2]
    assert chain1 == [
        "l_gripper_r_finger_tip_link",
        "l_gripper_r_finger_link",
    ]
    assert connection == ["l_gripper_palm_link"]
    assert chain2 == ["l_gripper_l_finger_link", "l_gripper_l_finger_tip_link"]


def test_get_split_chain_pr2(pr2_world):
    root = pr2_world.get_kinematic_structure_entity_by_name(
        PrefixedName("l_gripper_r_finger_tip_link")
    )
    tip = pr2_world.get_kinematic_structure_entity_by_name(
        PrefixedName("l_gripper_l_finger_tip_link")
    )
    chain1, chain2 = pr2_world.compute_split_chain_of_connections(root, tip)
    chain1 = [n.name.name for n in chain1]
    chain2 = [n.name.name for n in chain2]
    assert chain1 == ["l_gripper_r_finger_tip_joint", "l_gripper_r_finger_joint"]
    assert chain2 == ["l_gripper_l_finger_joint", "l_gripper_l_finger_tip_joint"]


def test_compute_fk_np_pr2(pr2_world):
    tip = pr2_world.get_kinematic_structure_entity_by_name(
        PrefixedName("r_gripper_tool_frame")
    )
    root = pr2_world.get_kinematic_structure_entity_by_name(
        PrefixedName("l_gripper_tool_frame")
    )
    fk = pr2_world.compute_forward_kinematics_np(root, tip)
    np.testing.assert_array_almost_equal(
        fk,
        np.array(
            [
                [1.0, 0.0, 0.0, -0.0356],
                [0, 1.0, 0.0, -0.376],
                [0, 0.0, 1.0, 0.0],
                [0.0, 0.0, 0.0, 1.0],
            ]
        ),
    )


def test_compute_fk_np_l_elbow_flex_joint_pr2(pr2_world):
    tip = pr2_world.get_kinematic_structure_entity_by_name(
        PrefixedName("l_elbow_flex_link")
    )
    root = pr2_world.get_kinematic_structure_entity_by_name(
        PrefixedName("l_upper_arm_link")
    )

    fk_expr = pr2_world.compose_forward_kinematics_expression(root, tip)
    fk_expr_compiled = fk_expr.compile()
    fk2 = fk_expr_compiled.fast_call(
        symbol_manager.resolve_symbols(*fk_expr_compiled.symbol_parameters)
    )

    np.testing.assert_array_almost_equal(
        fk2,
        np.array(
            [
                [0.988771, 0.0, -0.149438, 0.4],
                [0.0, 1.0, 0.0, 0.0],
                [0.149438, 0.0, 0.988771, 0.0],
                [0.0, 0.0, 0.0, 1.0],
            ]
        ),
    )


def test_compute_ik(pr2_world):
    bf = pr2_world.root
<<<<<<< HEAD
    eef = pr2_world.get_kinematic_structure_entity_by_name(PrefixedName('r_gripper_tool_frame'))
    fk = pr2_world.compute_forward_kinematics(bf, eef)
    fk.x -= 0.2
    # fk[0, 3] -= 0.2
=======
    eef = pr2_world.get_kinematic_structure_entity_by_name(
        PrefixedName("r_gripper_tool_frame")
    )
    fk = pr2_world.compute_forward_kinematics_np(bf, eef)
    fk[0, 3] -= 0.2
>>>>>>> e79967fc
    joint_state = pr2_world.compute_inverse_kinematics(bf, eef, fk)
    for joint, state in joint_state.items():
        pr2_world.state[joint.name].position = state
    pr2_world.notify_state_change()
    actual_fk = pr2_world.compute_forward_kinematics_np(bf, eef)
    assert np.allclose(actual_fk, fk, atol=1e-3)


def test_compute_ik_max_iter(pr2_world):
    bf = pr2_world.root
<<<<<<< HEAD
    eef = pr2_world.get_kinematic_structure_entity_by_name(PrefixedName('r_gripper_tool_frame'))
    fk = pr2_world.compute_forward_kinematics(bf, eef)
    fk.z = 10
    # fk[2, 3] = 10
=======
    eef = pr2_world.get_kinematic_structure_entity_by_name(
        PrefixedName("r_gripper_tool_frame")
    )
    fk = pr2_world.compute_forward_kinematics_np(bf, eef)
    fk[2, 3] = 10
>>>>>>> e79967fc
    with pytest.raises(MaxIterationsException):
        pr2_world.compute_inverse_kinematics(bf, eef, fk)


def test_compute_ik_unreachable(pr2_world):
    bf = pr2_world.root
<<<<<<< HEAD
    eef = pr2_world.get_kinematic_structure_entity_by_name(PrefixedName('base_footprint'))
    fk = pr2_world.compute_forward_kinematics(bf, eef)
    fk.z = -1
    # fk[2, 3] = -1
=======
    eef = pr2_world.get_kinematic_structure_entity_by_name(
        PrefixedName("base_footprint")
    )
    fk = pr2_world.compute_forward_kinematics_np(bf, eef)
    fk[2, 3] = -1
>>>>>>> e79967fc
    with pytest.raises(UnreachableException):
        pr2_world.compute_inverse_kinematics(bf, eef, fk)


def test_apply_control_commands_omni_drive_pr2(pr2_world):
    omni_drive: OmniDrive = pr2_world.get_connection_by_name(
        PrefixedName("odom_combined_T_base_footprint")
    )
    cmd = np.zeros((len(pr2_world.degrees_of_freedom)), dtype=float)
    cmd[pr2_world.state._index[omni_drive.x_vel.name]] = 100
    cmd[pr2_world.state._index[omni_drive.y_vel.name]] = 100
    cmd[pr2_world.state._index[omni_drive.yaw.name]] = 100
    dt = 0.1
    pr2_world.apply_control_commands(cmd, dt, Derivatives.jerk)
    assert pr2_world.state[omni_drive.yaw.name].jerk == 100.0
    assert pr2_world.state[omni_drive.yaw.name].acceleration == 100.0 * dt
    assert pr2_world.state[omni_drive.yaw.name].velocity == 100.0 * dt * dt
    assert pr2_world.state[omni_drive.yaw.name].position == 100.0 * dt * dt * dt

    assert pr2_world.state[omni_drive.x_vel.name].jerk == 100.0
    assert pr2_world.state[omni_drive.x_vel.name].acceleration == 100.0 * dt
    assert pr2_world.state[omni_drive.x_vel.name].velocity == 100.0 * dt * dt
    assert pr2_world.state[omni_drive.x_vel.name].position == 0

    assert pr2_world.state[omni_drive.y_vel.name].jerk == 100.0
    assert pr2_world.state[omni_drive.y_vel.name].acceleration == 100.0 * dt
    assert pr2_world.state[omni_drive.y_vel.name].velocity == 100.0 * dt * dt
    assert pr2_world.state[omni_drive.y_vel.name].position == 0

    assert pr2_world.state[omni_drive.x.name].jerk == 0.0
    assert pr2_world.state[omni_drive.x.name].acceleration == 0.0
    assert pr2_world.state[omni_drive.x.name].velocity == 0.8951707486311977
    assert pr2_world.state[omni_drive.x.name].position == 0.08951707486311977

    assert pr2_world.state[omni_drive.y.name].jerk == 0.0
    assert pr2_world.state[omni_drive.y.name].acceleration == 0.0
    assert pr2_world.state[omni_drive.y.name].velocity == 1.094837581924854
    assert pr2_world.state[omni_drive.y.name].position == 0.1094837581924854


def test_search_for_connections_of_type(pr2_world: World):
    connections = pr2_world.get_connections_by_type(OmniDrive)
    assert len(connections) == 1
    assert connections[0].name == PrefixedName(
        name="odom_combined_T_base_footprint", prefix="pr2"
    )
    assert connections[0].parent == pr2_world.root
    assert connections[0].child == pr2_world.get_kinematic_structure_entity_by_name(
        "base_footprint"
    )

    connections = pr2_world.get_connections_by_type(PrismaticConnection)
    assert len(connections) == 3
    assert connections[0].name == PrefixedName(name="torso_lift_joint", prefix="pr2")
    assert connections[0].parent == pr2_world.get_kinematic_structure_entity_by_name(
        "base_link"
    )
    assert connections[0].child == pr2_world.get_kinematic_structure_entity_by_name(
        "torso_lift_link"
    )
    assert connections[1].name == PrefixedName(
        name="r_gripper_motor_slider_joint", prefix="pr2"
    )
    assert connections[1].parent == pr2_world.get_kinematic_structure_entity_by_name(
        "r_gripper_palm_link"
    )
    assert connections[1].child == pr2_world.get_kinematic_structure_entity_by_name(
        "r_gripper_motor_slider_link"
    )
    assert connections[2].name == PrefixedName(
        name="l_gripper_motor_slider_joint", prefix="pr2"
    )
    assert connections[2].parent == pr2_world.get_kinematic_structure_entity_by_name(
        "l_gripper_palm_link"
    )
    assert connections[2].child == pr2_world.get_kinematic_structure_entity_by_name(
        "l_gripper_motor_slider_link"
    )

    connections = pr2_world.get_connections_by_type(RevoluteConnection)
    assert len(connections) == 40


def test_pr2_view(pr2_world):
    pr2 = PR2.from_world(pr2_world)

    # Ensure there are no loose bodies
    pr2_world._notify_model_change()

    assert len(pr2.manipulators) == 2
    assert len(pr2.manipulator_chains) == 2
    assert len(pr2.sensors) == 1
    assert len(pr2.sensor_chains) == 1
    assert pr2.neck == list(pr2.sensor_chains)[0]
    assert pr2.torso.name.name == "torso"
    assert len(pr2.torso.sensors) == 0
    assert list(pr2.sensor_chains)[0].sensors == pr2.sensors


def test_kinematic_chains(pr2_world):
    pr2 = PR2.from_world(pr2_world)
    kinematic_chain_views: List[KinematicChain] = pr2_world.get_views_by_type(
        KinematicChain
    )
    for chain in kinematic_chain_views:
        assert chain.root
        assert chain.tip


def test_load_collision_config_srdf(pr2_world):
    path = os.path.join(
        os.path.dirname(os.path.abspath(__file__)),
        "..",
        "..",
        "resources",
        "collision_configs",
        "pr2.srdf",
    )
    pr2_world.load_collision_srdf(path)
    assert len([b for b in pr2_world.bodies if b.get_collision_config().disabled]) == 20
    assert len(pr2_world.disabled_collision_pairs) == 1128<|MERGE_RESOLUTION|>--- conflicted
+++ resolved
@@ -178,18 +178,11 @@
 
 def test_compute_ik(pr2_world):
     bf = pr2_world.root
-<<<<<<< HEAD
-    eef = pr2_world.get_kinematic_structure_entity_by_name(PrefixedName('r_gripper_tool_frame'))
-    fk = pr2_world.compute_forward_kinematics(bf, eef)
-    fk.x -= 0.2
-    # fk[0, 3] -= 0.2
-=======
     eef = pr2_world.get_kinematic_structure_entity_by_name(
         PrefixedName("r_gripper_tool_frame")
     )
     fk = pr2_world.compute_forward_kinematics_np(bf, eef)
     fk[0, 3] -= 0.2
->>>>>>> e79967fc
     joint_state = pr2_world.compute_inverse_kinematics(bf, eef, fk)
     for joint, state in joint_state.items():
         pr2_world.state[joint.name].position = state
@@ -200,36 +193,22 @@
 
 def test_compute_ik_max_iter(pr2_world):
     bf = pr2_world.root
-<<<<<<< HEAD
-    eef = pr2_world.get_kinematic_structure_entity_by_name(PrefixedName('r_gripper_tool_frame'))
-    fk = pr2_world.compute_forward_kinematics(bf, eef)
-    fk.z = 10
-    # fk[2, 3] = 10
-=======
     eef = pr2_world.get_kinematic_structure_entity_by_name(
         PrefixedName("r_gripper_tool_frame")
     )
     fk = pr2_world.compute_forward_kinematics_np(bf, eef)
     fk[2, 3] = 10
->>>>>>> e79967fc
     with pytest.raises(MaxIterationsException):
         pr2_world.compute_inverse_kinematics(bf, eef, fk)
 
 
 def test_compute_ik_unreachable(pr2_world):
     bf = pr2_world.root
-<<<<<<< HEAD
-    eef = pr2_world.get_kinematic_structure_entity_by_name(PrefixedName('base_footprint'))
-    fk = pr2_world.compute_forward_kinematics(bf, eef)
-    fk.z = -1
-    # fk[2, 3] = -1
-=======
     eef = pr2_world.get_kinematic_structure_entity_by_name(
         PrefixedName("base_footprint")
     )
     fk = pr2_world.compute_forward_kinematics_np(bf, eef)
     fk[2, 3] = -1
->>>>>>> e79967fc
     with pytest.raises(UnreachableException):
         pr2_world.compute_inverse_kinematics(bf, eef, fk)
 
