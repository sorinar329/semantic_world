import logging

<<<<<<< HEAD
from krrood.entity_query_language.entity import entity, let, in_, an, inference
=======
from krrood.entity_query_language.entity import entity, let, in_, inference
>>>>>>> 159b78cd
from numpy.ma.testutils import (
    assert_equal,
)  # You could replace this with numpy's regular assert for better compatibility

from semantic_digital_twin.reasoning.world_reasoner import WorldReasoner
from semantic_digital_twin.robots.minimal_robot import MinimalRobot
from semantic_digital_twin.robots.pr2 import PR2
from semantic_digital_twin.semantic_annotations.semantic_annotations import *
from semantic_digital_twin.testing import *
from semantic_digital_twin.world_description.world_entity import (
    KinematicStructureEntity,
)

try:
    from ripple_down_rules.user_interface.gui import RDRCaseViewer
    from PyQt6.QtWidgets import QApplication
except ImportError as e:
    logging.debug(e)
    QApplication = None
    RDRCaseViewer = None

try:
    from semantic_digital_twin.reasoning.world_rdr import world_rdr
except ImportError:
    world_rdr = None


@dataclass(eq=False)
class TestSemanticAnnotation(SemanticAnnotation):
    """
    A Generic semantic annotation for multiple bodies.
    """

    _private_entity: KinematicStructureEntity = field(default=None)
    entity_list: List[KinematicStructureEntity] = field(
        default_factory=list, hash=False
    )
    semantic_annotations: List[SemanticAnnotation] = field(
        default_factory=list, hash=False
    )
    root_entity_1: KinematicStructureEntity = field(default=None)
    root_entity_2: KinematicStructureEntity = field(default=None)
    tip_entity_1: KinematicStructureEntity = field(default=None)
    tip_entity_2: KinematicStructureEntity = field(default=None)

    def add_entity(self, body: KinematicStructureEntity):
        self.entity_list.append(body)
        body._semantic_annotations.add(self)

    def add_semantic_annotation(self, semantic_annotation: SemanticAnnotation):
        self.semantic_annotations.append(semantic_annotation)
        semantic_annotation._semantic_annotations.add(self)

    @property
    def chain(self) -> list[KinematicStructureEntity]:
        """
        Returns itself as a kinematic chain.
        """
        return self._world.compute_chain_of_kinematic_structure_entities(
            self.root_entity_1, self.tip_entity_1
        )

    @property
    def _private_chain(self) -> list[KinematicStructureEntity]:
        """
        Private chain computation.
        """
        return self._world.compute_chain_of_kinematic_structure_entities(
            self.root_entity_2, self.tip_entity_2
        )


def test_semantic_annotation_hash(apartment_world):
    semantic_annotation1 = Handle(body=apartment_world.bodies[0])
    with apartment_world.modify_world():
        apartment_world.add_semantic_annotation(semantic_annotation1)
    assert hash(semantic_annotation1) == hash((Handle, apartment_world.bodies[0].id))

    semantic_annotation2 = Handle(body=apartment_world.bodies[0])
    assert semantic_annotation1 == semantic_annotation2


def test_aggregate_bodies(kitchen_world):
    world_semantic_annotation = TestSemanticAnnotation(_world=kitchen_world)

    # Test bodies added to a private dataclass field are not aggregated
    world_semantic_annotation._private_entity = (
        kitchen_world.kinematic_structure_entities[0]
    )

    # Test aggregation of bodies added in custom properties
    world_semantic_annotation.root_entity_1 = (
        kitchen_world.kinematic_structure_entities[1]
    )
    world_semantic_annotation.tip_entity_1 = kitchen_world.kinematic_structure_entities[
        4
    ]

    # Test aggregation of normal dataclass field
    body_subset = kitchen_world.kinematic_structure_entities[5:10]
    [world_semantic_annotation.add_entity(body) for body in body_subset]

    # Test aggregation of bodies in a new as well as a nested semantic annotation
    semantic_annotation1 = TestSemanticAnnotation()
    semantic_annotation1_subset = kitchen_world.kinematic_structure_entities[10:18]
    [semantic_annotation1.add_entity(body) for body in semantic_annotation1_subset]

    semantic_annotation2 = TestSemanticAnnotation()
    semantic_annotation2_subset = kitchen_world.kinematic_structure_entities[20:]
    [semantic_annotation2.add_entity(body) for body in semantic_annotation2_subset]

    semantic_annotation1.add_semantic_annotation(semantic_annotation2)
    world_semantic_annotation.add_semantic_annotation(semantic_annotation1)

    # Test that bodies added in a custom private property are not aggregated
    world_semantic_annotation.root_entity_2 = (
        kitchen_world.kinematic_structure_entities[18]
    )
    world_semantic_annotation.tip_entity_2 = kitchen_world.kinematic_structure_entities[
        20
    ]

    assert_equal(
        world_semantic_annotation.kinematic_structure_entities,
        set(kitchen_world.kinematic_structure_entities)
        - {
            kitchen_world.kinematic_structure_entities[0],
            kitchen_world.kinematic_structure_entities[19],
        },
    )


def test_handle_semantic_annotation_eql(apartment_world):
<<<<<<< HEAD
    body = let(
        type_=Body,
        domain=apartment_world.bodies
    )
    query = an(entity(inference(Handle)(body=body), in_("handle", body.name.name.lower())))
=======
    body = let(type_=Body, domain=apartment_world.bodies)
    query = an(
        entity(inference(Handle)(body=body), in_("handle", body.name.name.lower()))
    )
>>>>>>> 159b78cd

    handles = list(query.evaluate())
    assert len(handles) > 0


@pytest.mark.parametrize(
    "semantic_annotation_type, update_existing_semantic_annotations, scenario",
    [
        (Handle, False, None),
        (Container, False, None),
        (Drawer, False, None),
        (Cabinet, False, None),
        (Door, False, None),
    ],
)
def test_infer_apartment_semantic_annotation(
    semantic_annotation_type,
    update_existing_semantic_annotations,
    scenario,
    apartment_world,
):
    fit_rules_and_assert_semantic_annotations(
        apartment_world,
        semantic_annotation_type,
        update_existing_semantic_annotations,
        scenario,
    )


@pytest.mark.skipif(world_rdr is None, reason="requires world_rdr")
def test_generated_semantic_annotations(kitchen_world):
    found_semantic_annotations = world_rdr.classify(kitchen_world)[
        "semantic_annotations"
    ]
    drawer_container_names = [
        v.body.name.name for v in found_semantic_annotations if isinstance(v, Container)
    ]
    assert len(drawer_container_names) == 14


@pytest.mark.order("second_to_last")
def test_apartment_semantic_annotations(apartment_world):
    world_reasoner = WorldReasoner(apartment_world)
    world_reasoner.fit_semantic_annotations(
        [Handle, Container, Drawer, Cabinet],
        world_factory=lambda: apartment_world,
        scenario=None,
    )

    found_semantic_annotations = world_reasoner.infer_semantic_annotations()
    drawer_container_names = [
        v.body.name.name for v in found_semantic_annotations if isinstance(v, Container)
    ]
    assert len(drawer_container_names) == 19


def fit_rules_and_assert_semantic_annotations(
    world, semantic_annotation_type, update_existing_semantic_annotations, scenario
):
    world_reasoner = WorldReasoner(world)
    world_reasoner.fit_semantic_annotations(
        [semantic_annotation_type],
        update_existing_semantic_annotations=update_existing_semantic_annotations,
        world_factory=lambda: world,
        scenario=scenario,
    )

    found_semantic_annotations = world_reasoner.infer_semantic_annotations()
    assert any(
        isinstance(v, semantic_annotation_type) for v in found_semantic_annotations
    )


def test_semantic_annotation_serde_once(apartment_world):
    handle_body = apartment_world.bodies[0]
    door_body = apartment_world.bodies[1]

    handle = Handle(body=handle_body)
    door = Door(body=door_body, handle=handle)
    with apartment_world.modify_world():
        apartment_world.add_semantic_annotation(handle)
        apartment_world.add_semantic_annotation(door)

    door_se = door.to_json()
    door_de = Door.from_json(door_se)

    assert door == door_de
    assert type(door.handle) == type(door_de.handle)
    assert type(door.body) == type(door_de.body)


def test_semantic_annotation_serde_multiple(apartment_world):
    handle_body = apartment_world.bodies[0]
    door_body = apartment_world.bodies[1]

    handle = Handle(body=handle_body)
    door = Door(body=door_body, handle=handle)

    with apartment_world.modify_world():
        apartment_world.add_semantic_annotation(handle)
        apartment_world.add_semantic_annotation(door)

    door_se1 = door.to_json()
    door_de1 = Door.from_json(door_se1)

    assert door == door_de1
    assert type(door.handle) == type(door_de1.handle)
    assert type(door.body) == type(door_de1.body)

    door_se2 = door_de1.to_json()
    door_de2 = Door.from_json(door_se2)

    assert door == door_de2
    assert type(door.handle) == type(door_de2.handle)
    assert type(door.body) == type(door_de2.body)


def test_minimal_robot_annotation(pr2_world):
    urdf_dir = os.path.join(
        os.path.dirname(os.path.abspath(__file__)), "..", "..", "resources", "urdf"
    )
    pr2 = os.path.join(urdf_dir, "pr2_kinematic_tree.urdf")
    pr2_parser = URDFParser.from_file(file_path=pr2)
    world_with_pr2 = pr2_parser.parse()
    with world_with_pr2.modify_world():
        MinimalRobot.from_world(world_with_pr2)
        pr2_root = world_with_pr2.root
        localization_body = Body(name=PrefixedName("odom_combined"))
        world_with_pr2.add_kinematic_structure_entity(localization_body)
        c_root_bf = OmniDrive.create_with_dofs(
            parent=localization_body, child=pr2_root, world=world_with_pr2
        )
        world_with_pr2.add_connection(c_root_bf)

    robot = world_with_pr2.get_semantic_annotations_by_type(MinimalRobot)[0]
    pr2 = PR2.from_world(pr2_world)
    assert len(robot.bodies) == len(pr2.bodies)
    assert len(robot.connections) == len(pr2.connections)<|MERGE_RESOLUTION|>--- conflicted
+++ resolved
@@ -1,10 +1,6 @@
 import logging
 
-<<<<<<< HEAD
 from krrood.entity_query_language.entity import entity, let, in_, an, inference
-=======
-from krrood.entity_query_language.entity import entity, let, in_, inference
->>>>>>> 159b78cd
 from numpy.ma.testutils import (
     assert_equal,
 )  # You could replace this with numpy's regular assert for better compatibility
@@ -138,18 +134,13 @@
 
 
 def test_handle_semantic_annotation_eql(apartment_world):
-<<<<<<< HEAD
     body = let(
         type_=Body,
         domain=apartment_world.bodies
     )
-    query = an(entity(inference(Handle)(body=body), in_("handle", body.name.name.lower())))
-=======
-    body = let(type_=Body, domain=apartment_world.bodies)
     query = an(
         entity(inference(Handle)(body=body), in_("handle", body.name.name.lower()))
     )
->>>>>>> 159b78cd
 
     handles = list(query.evaluate())
     assert len(handles) > 0
