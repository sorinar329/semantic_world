--- conflicted
+++ resolved
@@ -354,7 +354,6 @@
         :param world: The world from which to get the bodies.
         :return: A list of bodies that are not part of any door semantic annotation.
         """
-<<<<<<< HEAD
         all_doors = let(Door, domain=world.semantic_annotations)
         other_body = let(type_=Body, domain=world.bodies)
         door_bodies = all_doors.bodies
@@ -362,13 +361,6 @@
             entity(
                 other_body, for_all(door_bodies, not_(in_(other_body, door_bodies)))
             )
-=======
-        all_doors = let(Door, world.semantic_annotations)
-        other_body = let(type_=Body, domain=world.bodies)
-        door_bodies = all_doors.bodies
-        bodies_without_excluded_bodies_query = an(
-            entity(other_body, for_all(door_bodies, not_(in_(other_body, door_bodies))))
->>>>>>> 159b78cd
         )
 
         filtered_bodies = list(bodies_without_excluded_bodies_query.evaluate())
