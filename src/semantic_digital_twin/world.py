--- conflicted
+++ resolved
@@ -8,6 +8,7 @@
 from enum import IntEnum
 from functools import wraps, lru_cache, cached_property
 from itertools import combinations_with_replacement
+from uuid import UUID
 
 import numpy as np
 import rustworkx as rx
@@ -51,7 +52,7 @@
     Connection6DoF,
     ActiveConnection1DOF,
     FixedConnection,
-    ActiveConnection, PrismaticConnection,
+    ActiveConnection,
 )
 from .world_description.connections import HasUpdateState
 from .world_description.degree_of_freedom import DegreeOfFreedom
@@ -161,6 +162,7 @@
 
     def __exit__(self, exc_type, exc_val, exc_tb):
         if self.first:
+            self.world.clean_up_dofs()
             self.world.get_world_model_manager().model_modification_blocks.append(
                 self.world.get_world_model_manager().current_model_modification_block
             )
@@ -534,6 +536,7 @@
         return True
 
     def _validate_dofs(self):
+        self.delete_orphaned_dofs()
         actual_dofs = {
             dof for connection in self.connections for dof in connection.dofs
         }
@@ -791,17 +794,6 @@
             self.is_connection_in_world returning False, even though we have not cleaned up the connection properly on
             our side.
         """
-        remaining_dofs = {
-            dof
-            for remaining_connection in self.connections
-            if remaining_connection != connection
-            for dof in remaining_connection.dofs
-        }
-
-        removed_dofs = set(connection.dofs) - remaining_dofs
-
-        for dof in removed_dofs:
-            self.remove_degree_of_freedom(dof)
         self._remove_connection(connection)
 
     @atomic_world_modification(modification=RemoveConnectionModification)
@@ -810,7 +802,7 @@
             self.kinematic_structure.remove_edge(
                 connection.parent.index, connection.child.index
             )
-        except NoEdgeBetweenNodes:
+        except (NoEdgeBetweenNodes, TypeError):
             pass
         connection.remove_from_world()
 
@@ -840,16 +832,9 @@
         kinematic_structure_entity.remove_from_world()
 
     def remove_degree_of_freedom(self, dof: DegreeOfFreedom) -> None:
-<<<<<<< HEAD
         if self.is_degree_of_freedom_in_world(dof):
             self._remove_degree_of_freedom(dof)
-=======
-        if dof._world is not self:
-            logger.debug("Trying to remove a dof that is not part of this world.")
-            return
-        self._remove_degree_of_freedom(dof)
-        self.get_degree_of_freedom_by_name.cache_clear()
->>>>>>> 8b16c363
+            self.get_degree_of_freedom_by_name.cache_clear()
 
     @atomic_world_modification(modification=RemoveDegreeOfFreedomModification)
     def _remove_degree_of_freedom(self, dof: DegreeOfFreedom) -> None:
@@ -1094,6 +1079,24 @@
                     if world_entity.name.name == name
                 ]
 
+    def get_degree_of_freedom_by_id(self, id: UUID) -> DegreeOfFreedom:
+        return self._get_world_entity_by_hash_from_iterable(hash(id), self.degrees_of_freedom)
+
+    def _get_world_entity_by_hash_from_iterable(self, entity_hash: int, world_entity_iterable: Iterable[GenericWorldEntity]) -> GenericWorldEntity:
+        """
+        Retrieve a WorldEntity by its hash.
+
+        :param entity_hash: The hash of the entity to retrieve.
+        :param world_entity_iterable: The iterable of world entities to search for the entity.
+        :return:
+        """
+        entity = next(
+            (entity for entity in world_entity_iterable if hash(entity) == entity_hash), None
+        )
+        if entity is None:
+            raise WorldEntityNotFoundError(entity_hash)
+        return entity
+
     # %% Existence Checks
     def is_semantic_annotation_in_world(
         self, semantic_annotation: SemanticAnnotation
@@ -1198,7 +1201,10 @@
         other_root = other.root
         other_connections = other.connections
         for connection in other_connections:
-            other.remove_connection(connection)
+            try:
+                other.remove_connection(connection)
+            except WorldEntityNotFoundError:
+                ...
             other.remove_kinematic_structure_entity(connection.parent)
             other.remove_kinematic_structure_entity(connection.child)
             self.add_connection(connection)
@@ -1376,6 +1382,16 @@
         self.validate()
         self._collision_pair_manager.disable_non_robot_collisions()
         self._collision_pair_manager.disable_collisions_for_adjacent_bodies()
+
+    def clean_up_dofs(self):
+        actual_dofs = {
+            dof for connection in self.connections for dof in connection.dofs
+        }
+
+        removed_dofs = set(self.degrees_of_freedom) - actual_dofs
+
+        for dof in removed_dofs:
+            self.remove_degree_of_freedom(dof)
 
     def delete_orphaned_dofs(self):
         actual_dofs = {
