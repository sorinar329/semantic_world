from __future__ import annotations

from dataclasses import dataclass

from krrood.adapters.json_serializer import JSONSerializationError
from typing_extensions import (
    Optional,
    List,
    Type,
    TYPE_CHECKING,
    Callable,
    Tuple,
    Union,
)

from .datastructures.prefixed_name import PrefixedName

if TYPE_CHECKING:
    from .world import World
    from .world_description.world_entity import (
        SemanticAnnotation,
        WorldEntity,
        KinematicStructureEntity,
    )
<<<<<<< HEAD
    from .spatial_types.spatial_types import FloatVariable
=======
    from .spatial_types.spatial_types import Symbol, SymbolicType
>>>>>>> 89245e7c


class LogicalError(Exception):
    """
    An error that happens due to mistake in the logical operation or usage of the API during runtime.
    """


class UsageError(LogicalError):
    """
    An exception raised when an incorrect usage of the API is encountered.
    """


@dataclass
class AddingAnExistingSemanticAnnotationError(UsageError):
    semantic_annotation: SemanticAnnotation

    def __post_init__(self):
        msg = f"Semantic annotation {self.semantic_annotation} already exists."
        super().__init__(msg)


@dataclass
class MissingWorldModificationContextError(UsageError):
    function: Callable

    def __post_init__(self):
        msg = f"World function '{self.function.__name__}' was called without a 'with world.modify_world():' context manager."
        super().__init__(msg)


@dataclass
class DuplicateWorldEntityError(UsageError):
    world_entities: List[WorldEntity]

    def __post_init__(self):
        msg = f"WorldEntities {self.world_entities} are duplicates, while world entity elements should be unique."
        super().__init__(msg)


@dataclass
class DuplicateKinematicStructureEntityError(UsageError):
    names: List[PrefixedName]

    def __post_init__(self):
        msg = f"Kinematic structure entities with names {self.names} are duplicates, while kinematic structure entity names should be unique."
        super().__init__(msg)


class SymbolManagerException(Exception):
    """
    Exceptions related to the symbol manager for special types.
    """


@dataclass
class SymbolResolutionError(SymbolManagerException):
    """
    Represents an error that occurs when a symbol in a symbolic expression cannot be resolved.

    This exception is raised when the resolution of a symbol fails due to
    underlying exceptions or unresolved states. It provides details about
    the symbol that caused the error and the original exception responsible
    for the failure.
    """

    symbol: FloatVariable
    original_exception: Exception

    def __post_init__(self):
        super().__init__(
            f'Symbol "{self.symbol.name}" could not be resolved. '
            f"({self.original_exception.__class__.__name__}: {str(self.original_exception)})"
        )


class SpatialTypesError(UsageError):
    pass


@dataclass
class ReferenceFrameMismatchError(SpatialTypesError):
    frame1: KinematicStructureEntity
    frame2: KinematicStructureEntity

    def __post_init__(self):
        msg = f"Reference frames {self.frame1.name} and {self.frame2.name} are not the same."
        super().__init__(msg)


@dataclass
class WrongDimensionsError(SpatialTypesError):
    expected_dimensions: Union[Tuple[int, int], str]
    actual_dimensions: Tuple[int, int]

    def __post_init__(self):
        msg = f"Expected {self.expected_dimensions} dimensions, but got {self.actual_dimensions}."
        super().__init__(msg)


@dataclass
class NotSquareMatrixError(SpatialTypesError):
    actual_dimensions: Tuple[int, int]

    def __post_init__(self):
        msg = f"Expected a square matrix, but got {self.actual_dimensions} dimensions."
        super().__init__(msg)


@dataclass
class HasFreeSymbolsError(SpatialTypesError):
    """
    Raised when an operation can't be performed on an expression with free symbols.
    """

    symbols: List[FloatVariable]

    def __post_init__(self):
        msg = f"Operation can't be performed on expression with free symbols: {self.symbols}."
        super().__init__(msg)


class FunctionEvaluationError(SpatialTypesError): ...


@dataclass
class WrongNumberOfArgsError(FunctionEvaluationError):
    expected_number_of_args: int
    actual_number_of_args: int

    def __post_init__(self):
        msg = f"Expected {self.expected_number_of_args} arguments, but got {self.actual_number_of_args}."
        super().__init__(msg)


@dataclass
class DuplicateSymbolsError(SpatialTypesError):
    """
    Raised when duplicate symbols are found in an operation that requires unique symbols.
    """

    symbols: List[FloatVariable]

    def __post_init__(self):
        msg = f"Operation failed due to duplicate symbols: {self.symbols}. All symbols must be unique."
        super().__init__(msg)


@dataclass
class ParsingError(Exception):
    """
    An error that happens during parsing of files.
    """

    file_path: Optional[str] = None
    msg: Optional[str] = None

    def __post_init__(self):
        if not self.msg:
            if self.file_path:
                self.msg = f"File {self.file_path} could not be parsed."
            else:
                self.msg = ""
        super().__init__(self.msg)


@dataclass
class WorldEntityNotFoundError(UsageError):
    name: PrefixedName

    def __post_init__(self):
        msg = f"WorldEntity with name {self.name} not found"
        super().__init__(msg)


@dataclass
class AlreadyBelongsToAWorldError(UsageError):
    world: World
    type_trying_to_add: Type[WorldEntity]

    def __post_init__(self):
        msg = f"Cannot add a {self.type_trying_to_add} that already belongs to another world {self.world.name}."
        super().__init__(msg)


class NotJsonSerializable(JSONSerializationError): ...


@dataclass
class SpatialTypeNotJsonSerializable(NotJsonSerializable):
    spatial_object: SymbolicType

    def __post_init__(self):
        super().__init__(
            f"Object of type '{self.spatial_object.__class__.__name__}' is not JSON serializable, because it has "
            f"free variables: {self.spatial_object.free_symbols()}"
        )


@dataclass
class KinematicStructureEntityNotInKwargs(JSONSerializationError):
    kinematic_structure_entity_name: PrefixedName

    def __post_init__(self):
        super().__init__(
            f"Kinematic structure entity '{self.kinematic_structure_entity_name}' is not in the kwargs of the "
            f"method that created it."
        )<|MERGE_RESOLUTION|>--- conflicted
+++ resolved
@@ -22,11 +22,7 @@
         WorldEntity,
         KinematicStructureEntity,
     )
-<<<<<<< HEAD
-    from .spatial_types.spatial_types import FloatVariable
-=======
-    from .spatial_types.spatial_types import Symbol, SymbolicType
->>>>>>> 89245e7c
+    from .spatial_types.spatial_types import FloatVariable, SymbolicType
 
 
 class LogicalError(Exception):
