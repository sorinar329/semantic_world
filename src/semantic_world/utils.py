--- conflicted
+++ resolved
@@ -5,12 +5,8 @@
 import weakref
 from copy import deepcopy
 from functools import lru_cache, wraps
-<<<<<<< HEAD
-=======
-
 from ament_index_python import PackageNotFoundError
 from typing_extensions import Any, Tuple, Iterable
->>>>>>> 3c26c432
 from xml.etree import ElementTree as ET
 
 from typing_extensions import Any, Tuple
@@ -144,11 +140,7 @@
 
 def tracy_installed() -> bool:
     try:
-<<<<<<< HEAD
-        from ament_index_python.packages import has_package
-=======
         from ament_index_python.packages import get_package_share_directory
->>>>>>> 3c26c432
 
         pkg_name = "iai_tracy_description"
 
