--- conflicted
+++ resolved
@@ -768,178 +768,5 @@
             and np.isclose(self.max_x, other.max_x)
             and np.isclose(self.max_y, other.max_y)
             and np.isclose(self.max_z, other.max_z)
-<<<<<<< HEAD
             and np.allclose(self.origin.to_np(), other.origin.to_np())
-        )
-
-
-@dataclass
-class BoundingBoxCollection:
-    """
-    Dataclass for storing a collection of bounding boxes.
-    """
-
-    reference_frame: Optional[KinematicStructureEntity] = field(default=None)
-    """
-    The reference frame of the bounding boxes.
-    """
-
-    bounding_boxes: List[BoundingBox] = field(default_factory=list)
-    """
-    The list of bounding boxes.
-    """
-
-    def __post_init__(self):
-        for box in self.bounding_boxes:
-            assert (
-                box.origin.reference_frame == self.reference_frame
-            ), "All bounding boxes must have the same reference frame."
-
-    def __iter__(self) -> Iterator[BoundingBox]:
-        return iter(self.bounding_boxes)
-
-    @property
-    def event(self) -> Event:
-        """
-        :return: The bounding boxes as a random event.
-        """
-        return Event(*[box.simple_event for box in self.bounding_boxes])
-
-    def merge(self, other: BoundingBoxCollection) -> BoundingBoxCollection:
-        """
-        Merge another bounding box collection into this one.
-
-        :param other: The other bounding box collection.
-        :return: The merged bounding box collection.
-        """
-        assert (
-            self.reference_frame == other.reference_frame
-        ), "The reference frames of the bounding box collections must be the same."
-        return BoundingBoxCollection(
-            self.reference_frame, self.bounding_boxes + other.bounding_boxes
-        )
-
-    def bloat(
-        self, x_amount: float = 0.0, y_amount: float = 0, z_amount: float = 0
-    ) -> BoundingBoxCollection:
-        """
-        Enlarges all bounding boxes in the collection by a given amount in all dimensions.
-
-        :param x_amount: The amount to adjust the x-coordinates
-        :param y_amount: The amount to adjust the y-coordinates
-        :param z_amount: The amount to adjust the z-coordinates
-
-        :return: The enlarged bounding box collection
-        """
-        return BoundingBoxCollection(
-            self.reference_frame,
-            [box.bloat(x_amount, y_amount, z_amount) for box in self.bounding_boxes],
-        )
-
-    @classmethod
-    def from_simple_event(
-        cls,
-        reference_frame: KinematicStructureEntity,
-        simple_event: SimpleEvent,
-        keep_surface: bool = False,
-    ) -> BoundingBoxCollection:
-        """
-        Create a list of bounding boxes from a simple random event.
-
-        :param reference_frame: The reference frame of the bounding boxes.
-        :param simple_event: The random event.
-        :param keep_surface: Whether to keep events that are infinitely thin
-        :return: The list of bounding boxes.
-        """
-        result = []
-        for x, y, z in itertools.product(
-            simple_event[SpatialVariables.x.value].simple_sets,
-            simple_event[SpatialVariables.y.value].simple_sets,
-            simple_event[SpatialVariables.z.value].simple_sets,
-        ):
-
-            bb = BoundingBox(
-                x.lower,
-                y.lower,
-                z.lower,
-                x.upper,
-                y.upper,
-                z.upper,
-                TransformationMatrix(reference_frame=reference_frame),
-            )
-            if not keep_surface and (bb.depth == 0 or bb.height == 0 or bb.width == 0):
-                continue
-            result.append(bb)
-        return BoundingBoxCollection(reference_frame, result)
-
-    @classmethod
-    def from_event(
-        cls, reference_frame: KinematicStructureEntity, event: Event
-    ) -> Self:
-        """
-        Create a list of bounding boxes from a random event.
-
-        :param reference_frame: The reference frame of the bounding boxes.
-        :param event: The random event.
-        :return: The list of bounding boxes.
-        """
-        return cls(
-            reference_frame,
-            [
-                box
-                for simple_event in event.simple_sets
-                for box in cls.from_simple_event(reference_frame, simple_event)
-            ],
-        )
-
-    @classmethod
-    def from_shapes(cls, shapes: List[Shape]) -> Self:
-        """
-        Create a bounding box collection from a list of shapes.
-
-        :param shapes: The list of shapes.
-        :return: The bounding box collection.
-        """
-        if not shapes:
-            return cls(bounding_boxes=[])
-        for shape in shapes:
-            assert (
-                shape.origin.reference_frame == shapes[0].origin.reference_frame
-            ), "All shapes must have the same reference frame."
-
-        if shapes:
-            local_bbs = [shape.local_frame_bounding_box for shape in shapes]
-            reference_frame = shapes[0].origin.reference_frame
-            return cls(
-                reference_frame,
-                [bb.transform_to_origin(bb.origin) for bb in local_bbs],
-            )
-
-    def as_shapes(self) -> List[Box]:
-        return [box.as_shape() for box in self.bounding_boxes]
-
-    def get_points(self) -> List[Point3]:
-        """
-        Get the 8 corners of a bounding box that contains all bounding boxes in the collection.
-
-        :return: A list of Point3 objects representing the corners of the bounding box.
-        """
-        all_x = [bb.min_x for bb in self.bounding_boxes] + [
-            bb.max_x for bb in self.bounding_boxes
-        ]
-        all_y = [bb.min_y for bb in self.bounding_boxes] + [
-            bb.max_y for bb in self.bounding_boxes
-        ]
-        all_z = [bb.min_z for bb in self.bounding_boxes] + [
-            bb.max_z for bb in self.bounding_boxes
-        ]
-        return [
-            Point3(x, y, z)
-            for x in [min(all_x), max(all_x)]
-            for y in [min(all_y), max(all_y)]
-            for z in [min(all_z), max(all_z)]
-        ]
-=======
-            and self.origin == other.origin
-        )
->>>>>>> 7350e789
+        )