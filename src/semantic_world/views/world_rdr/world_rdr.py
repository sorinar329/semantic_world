--- conflicted
+++ resolved
@@ -1,14 +1,7 @@
-<<<<<<< HEAD
-from ripple_down_rules.helpers import general_rdr_classify
-from ripple_down_rules.datastructures.case import Case, create_case
-from typing_extensions import Any, Dict
-from ...world import World
-=======
 from ...world import World
 from typing_extensions import Any, Dict
 from ripple_down_rules.datastructures.case import Case, create_case
 from ripple_down_rules.helpers import general_rdr_classify
->>>>>>> 96d03bd1
 from . import world_views_mcrdr as views_classifier
 
 name = 'world'
