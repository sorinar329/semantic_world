from __future__ import annotations
from dataclasses import dataclass, field

import numpy as np
from probabilistic_model.probabilistic_circuit.rx.helper import uniform_measure_of_event
from typing_extensions import List

from semantic_world.geometry import BoundingBox, BoundingBoxCollection
from semantic_world.prefixed_name import PrefixedName
from semantic_world.spatial_types import Point3
from semantic_world.variables import SpatialVariables
from semantic_world.world import View, Body
from semantic_world.world_entity import Region


@dataclass
class HasDrawers:
    """
    A mixin class for views that have drawers.
    """
    drawers: List[Drawer] = field(default_factory=list, hash=False)

<<<<<<< HEAD
@dataclass
class HasDoors:
    """
    A mixin class for views that have doors.
    """
    doors: List[Door] = field(default_factory=list, hash=False)
=======
    def __post_init__(self):
        self.name = PrefixedName(str(self.body.name), self.__class__.__name__)
>>>>>>> 9e60abfe


@dataclass(unsafe_hash=True)
class Handle(View):
    body: Body

    def __post_init__(self):
<<<<<<< HEAD
        if self.name is None:
            self.name = self.body.name


@dataclass(unsafe_hash=True)
class Container(View):
    body: Body

    def __post_init__(self):
        if self.name is None:
            self.name = self.body.name
=======
        self.name = PrefixedName(str(self.body.name), self.__class__.__name__)


@dataclass(unsafe_hash=True)
class Door(View):  # Door has a Footprint
    """
    Door in a body that has a Handle and can open towards or away from the user.
    """
    handle: Handle
    body: Body

    def __post_init__(self):
        self.name = PrefixedName(str(self.body.name), self.__class__.__name__)

@dataclass(unsafe_hash=True)
class Fridge(View):
    body: Body
    door: Door
>>>>>>> 9e60abfe

    def __post_init__(self):
        self.name = PrefixedName(str(self.body.name), self.__class__.__name__)

@dataclass(unsafe_hash=True)
class Table(View):
    """
    A view that represents a table.
    """

    top: Body
    """
    The body that represents the table's top surface.
    """

    def points_on_table(self, amount: int = 100) -> List[Point3]:
        """
        Get points that are on the table.

        :amount: The number of points to return.
        :returns: A list of points that are on the table.
        """
        area_of_table = BoundingBoxCollection.from_shapes(self.top.collision)
        event = area_of_table.event
        p = uniform_measure_of_event(event)
        p = p.marginal(SpatialVariables.xy)
        samples = p.sample(amount)
        z_coordinate = np.full((amount, 1), max([b.max_z for b in area_of_table]) + 0.01)
        samples = np.concatenate((samples, z_coordinate), axis=1)
        return [Point3(*s, reference_frame=self.top) for s in samples]

    def __post_init__(self):
        self.name = self.top.name

################################


@dataclass(unsafe_hash=True)
class Components(View):
    ...


@dataclass(unsafe_hash=True)
class Furniture(View):
    ...


#################### subclasses von Components


@dataclass(unsafe_hash=True)
class Door(Components):
    body: Body
    handle: Handle

    def __post_init__(self):
<<<<<<< HEAD
        if self.name is None:
            self.name = self.body.name
=======
        self.name = PrefixedName(str(self.body.name), self.__class__.__name__)
>>>>>>> 9e60abfe


@dataclass(unsafe_hash=True)
class Drawer(Components):
    container: Container
    handle: Handle

    def __post_init__(self):
        if self.name is None:
            self.name = self.container.name

@dataclass
class SupportingSurface(View):
    """
    A view that represents a supporting surface.
    """
    region: Region
    """
    The body that represents the supporting surface.
    """

    def __post_init__(self):
        if self.name is None:
            self.name = self.region.reference_frame.name


############################### subclasses to Furniture
@dataclass
class Cupboard(Furniture):
    ...

@dataclass
class Shelf(Furniture, HasDoors, HasDrawers):
    container: Container = field(default=None, hash=False)
    supporting_surfaces: List[SupportingSurface] = field(default_factory=list, hash=False)

    def __post_init__(self):
        if self.name is None:
            self.name = self.container.name

@dataclass(unsafe_hash=True)
class Fridge(View):
    body: Body
    door: Door

@dataclass
class Dresser(Furniture):
    container: Container
    drawers: List[Drawer] = field(default_factory=list, hash=False)
    doors: List[Door] = field(default_factory=list, hash=False)

    def __post_init__(self):
        if self.name is None:
            self.name = self.container.name

############################### subclasses to Cupboard
@dataclass(unsafe_hash=True)
class Cabinet(Cupboard):
    container: Container
    drawers: list[Drawer] = field(default_factory=list, hash=False)

    def __post_init__(self):
        self.name = self.container.name


@dataclass
class Wardrobe(Cupboard):
    doors: List[Door] = field(default_factory=list)<|MERGE_RESOLUTION|>--- conflicted
+++ resolved
@@ -20,17 +20,12 @@
     """
     drawers: List[Drawer] = field(default_factory=list, hash=False)
 
-<<<<<<< HEAD
 @dataclass
 class HasDoors:
     """
     A mixin class for views that have doors.
     """
     doors: List[Door] = field(default_factory=list, hash=False)
-=======
-    def __post_init__(self):
-        self.name = PrefixedName(str(self.body.name), self.__class__.__name__)
->>>>>>> 9e60abfe
 
 
 @dataclass(unsafe_hash=True)
@@ -38,9 +33,8 @@
     body: Body
 
     def __post_init__(self):
-<<<<<<< HEAD
         if self.name is None:
-            self.name = self.body.name
+            self.name = PrefixedName(str(self.body.name), self.__class__.__name__)
 
 
 @dataclass(unsafe_hash=True)
@@ -49,9 +43,7 @@
 
     def __post_init__(self):
         if self.name is None:
-            self.name = self.body.name
-=======
-        self.name = PrefixedName(str(self.body.name), self.__class__.__name__)
+            self.name = PrefixedName(str(self.body.name), self.__class__.__name__)
 
 
 @dataclass(unsafe_hash=True)
@@ -69,10 +61,10 @@
 class Fridge(View):
     body: Body
     door: Door
->>>>>>> 9e60abfe
 
     def __post_init__(self):
-        self.name = PrefixedName(str(self.body.name), self.__class__.__name__)
+        if self.name is None:
+            self.name = PrefixedName(str(self.body.name), self.__class__.__name__)
 
 @dataclass(unsafe_hash=True)
 class Table(View):
@@ -126,12 +118,8 @@
     handle: Handle
 
     def __post_init__(self):
-<<<<<<< HEAD
         if self.name is None:
-            self.name = self.body.name
-=======
-        self.name = PrefixedName(str(self.body.name), self.__class__.__name__)
->>>>>>> 9e60abfe
+            self.name = PrefixedName(str(self.body.name), self.__class__.__name__)
 
 
 @dataclass(unsafe_hash=True)
