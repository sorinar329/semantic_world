from dataclasses import dataclass, field

<<<<<<< HEAD
from ..world import Body
from ..world_entity import View

=======
from typing_extensions import List
>>>>>>> f84014ad

from semantic_world.world import View, Body


@dataclass(unsafe_hash=True)
class Handle(View):
    body: Body


@dataclass(unsafe_hash=True)
class Container(View):
    body: Body


@dataclass
class Door(View):  # Door has a Footprint
    """
    Door in a body that has a Handle and can open towards or away from the user.
    """
    handle: Handle
    body: Body

@dataclass(unsafe_hash=True)
class Fridge(View):
    body: Body
    door: Door

################################


@dataclass(unsafe_hash=True)
class Components(View):
    ...


@dataclass(unsafe_hash=True)
class Furniture(View):
    ...


#################### subclasses von Components


@dataclass(unsafe_hash=True)
class Door(Components):
    body: Body
    handle: Handle


@dataclass(unsafe_hash=True)
class Drawer(Components):
    container: Container
    handle: Handle


############################### subclasses to Furniture
@dataclass
class Cupboard(Furniture):
    ...


############################### subclasses to Cupboard
@dataclass(unsafe_hash=True)
class Cabinet(Cupboard):
    container: Container
    drawers: list[Drawer] = field(default_factory=list, hash=False)


@dataclass
class Wardrobe(Cupboard):
    doors: List[Door] = field(default_factory=list)<|MERGE_RESOLUTION|>--- conflicted
+++ resolved
@@ -1,12 +1,6 @@
 from dataclasses import dataclass, field
 
-<<<<<<< HEAD
-from ..world import Body
-from ..world_entity import View
-
-=======
 from typing_extensions import List
->>>>>>> f84014ad
 
 from semantic_world.world import View, Body
 
