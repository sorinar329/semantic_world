--- conflicted
+++ resolved
@@ -14,13 +14,8 @@
 from .prefixed_name import PrefixedName
 from .spatial_types.derivatives import Derivatives
 from .spatial_types.math import inverse_frame
-<<<<<<< HEAD
-from .utils import IDGenerator, memoize, clear_memo, copy_memoize
+from .utils import IDGenerator, copy_lru_cache
 from .world_entity import Body, Connection, View
-=======
-from .utils import IDGenerator, copy_lru_cache
-from .world_entity import Body, Connection
->>>>>>> 585ac462
 
 id_generator = IDGenerator()
 
