from __future__ import annotations

from dataclasses import dataclass, field
from functools import wraps, lru_cache
from typing import Dict, Tuple, OrderedDict, Union, Optional

import networkx as nx
import numpy as np
from typing_extensions import List

from .spatial_types import spatial_types as cas
from .connections import HasUpdateState
from .degree_of_freedom import DegreeOfFreedom
from .prefixed_name import PrefixedName
from .spatial_types.derivatives import Derivatives
from .spatial_types.math import inverse_frame
from .utils import IDGenerator, copy_lru_cache
from .world_entity import Body, Connection, View

id_generator = IDGenerator()


class WorldVisitor:
    def body_call(self, body: Body) -> bool:
        """
        :return: return True to stop climbing up the branch
        """
        return False

    def connection_call(self, connection: Connection) -> bool:
        """
        :return: return True to stop climbing up the branch
        """
        return False


class ForwardKinematicsVisitor(WorldVisitor):
    """
    Visitor class for collection various forward kinematics expressions in a world model.

    This class is designed to traverse a world, compute the forward kinematics transformations in batches for different
    use cases.
    1. Efficient computation of forward kinematics between any bodies in the world.
    2. Efficient computation of forward kinematics for all bodies with collisions for updating collision checkers.
    3. Efficient computation of forward kinematics as position and quaternion, useful for ROS tf.
    """

    compiled_collision_fks: cas.CompiledFunction
    compiled_all_fks: cas.CompiledFunction

    forward_kinematics_for_all_bodies: np.ndarray
    """
    A 2D array containing the stacked forward kinematics expressions for all bodies in the world.
    Dimensions are ((number of bodies) * 4) x 4.
    They are computed in batch for efficiency.
    """
    body_name_to_forward_kinematics_idx: Dict[PrefixedName, int]
    """
    Given a body name, returns the index of the first row in `forward_kinematics_for_all_bodies` that corresponds to that body.
    """

    def __init__(self, world: World):
        self.world = world
        self.child_body_to_fk_expr: Dict[PrefixedName, cas.TransformationMatrix] = {
            self.world.root.name: cas.TransformationMatrix()}
        self.tf: Dict[Tuple[PrefixedName, PrefixedName], cas.Expression] = OrderedDict()

    def connection_call(self, connection: Connection) -> bool:
        """
        Gathers forward kinematics expressions for a connection.
        """
        map_T_parent = self.child_body_to_fk_expr[connection.parent.name]
        self.child_body_to_fk_expr[connection.child.name] = map_T_parent.dot(connection.origin)
        self.tf[(connection.parent.name, connection.child.name)] = connection.origin_as_position_quaternion()
        return False

    def compile_forward_kinematics(self) -> None:
        """
        Compiles forward kinematics expressions for fast evaluation.
        """
        all_fks = cas.vstack([self.child_body_to_fk_expr[body.name] for body in self.world.bodies])
        tf = cas.vstack([pose for pose in self.tf.values()])
        collision_fks = []
        for body in sorted(self.world.bodies_with_collisions, key=lambda body: body.name):
            if body == self.world.root:
                continue
            collision_fks.append(self.child_body_to_fk_expr[body.name])
        collision_fks = cas.vstack(collision_fks)
        params = [v.get_symbol(Derivatives.position) for v in self.world.degrees_of_freedom.values()]
        self.compiled_all_fks = all_fks.compile(parameters=params)
        self.compiled_collision_fks = collision_fks.compile(parameters=params)
        self.compiled_tf = tf.compile(parameters=params)
        self.idx_start = {body.name: i * 4 for i, body in enumerate(self.world.bodies)}

    def recompute(self) -> None:
        """
        Clears cache and recomputes all forward kinematics. Should be called after a state update.
        """
        self.compute_forward_kinematics_np.cache_clear()
        self.subs = self.world.state[Derivatives.position]
        self.forward_kinematics_for_all_bodies = self.compiled_all_fks.fast_call(self.subs)

<<<<<<< HEAD
@dataclass(unsafe_hash=True)
class View(WorldEntity):
    """
    Represents a view on a set of bodies in the world.
=======
    def compute_tf(self) -> np.ndarray:
        """
        Computes a (number of bodies) x 7 matrix of forward kinematics in position/quaternion format.
        The rows are ordered by body name.
        The first 3 entries are position values, the last 4 entires are quaternion values in x, y, z, w order.
>>>>>>> f9b262dd

        This is not updated in 'recompute', because this functionality is only used with ROS.
        :return: A large matrix with all forward kinematics.
        """
        return self.compiled_tf.fast_call(self.subs)

    @lru_cache(maxsize=None)
    def compute_forward_kinematics_np(self, root: Body, tip: Body) -> np.ndarray:
        """
        Computes the forward kinematics from the root body to the tip body, root_T_tip.

        This method computes the transformation matrix representing the pose of the
        tip body relative to the root body, expressed as a numpy ndarray.

        :param root: Root body for which the kinematics are computed.
        :param tip: Tip body to which the kinematics are computed.
        :return: Transformation matrix representing the relative pose of the tip body with respect to the root body.
        """
        root = root.name
        tip = tip.name
        root_is_world = root == self.world.root.name
        tip_is_world = tip == self.world.root.name

        if not tip_is_world:
            i = self.idx_start[tip]
            map_T_tip = self.forward_kinematics_for_all_bodies[i:i + 4]
            if root_is_world:
                return map_T_tip

        if not root_is_world:
            i = self.idx_start[root]
            map_T_root = self.forward_kinematics_for_all_bodies[i:i + 4]
            root_T_map = inverse_frame(map_T_root)
            if tip_is_world:
                return root_T_map

        if tip_is_world and root_is_world:
            return np.eye(4)

        return root_T_map @ map_T_tip


class ResetStateContextManager:
    """
    A context manager for resetting the state of a given `World` instance. 

    This class is designed to allow operations to be performed on a `World`
    object, ensuring that its state can be safely returned to its previous
    condition upon leaving the context. If no exceptions occur within the 
    context, the original state of the `World` instance is restored, and the 
    state change is notified.
    """

    def __init__(self, world: World):
        self.world = world

    def __enter__(self) -> None:
        self.state = self.world.state.copy()

    def __exit__(self, exc_type: Optional[type], exc_val: Optional[Exception], exc_tb: Optional[type]) -> None:
        if exc_type is None:
            self.world.state = self.state
            self.world.notify_state_change()


class WorldModelUpdateContextManager:
    first: bool = True

    def __init__(self, world: World):
        self.world = world

    def __enter__(self):
        if self.world.world_is_being_modified:
            self.first = False
        self.world.world_is_being_modified = True
        return self.world

    def __exit__(self, exc_type, exc_val, exc_tb):
        if self.first:
            self.world.world_is_being_modified = False
            if exc_type is None:
                self.world._notify_model_change()


def modifies_world(func):
    @wraps(func)
    def wrapper(self: World, *args, **kwargs):
        with self.modify_world():
            result = func(self, *args, **kwargs)
            return result

    return wrapper


@dataclass
class World:
    """
    A class representing the world.
    The world manages a set of bodies and connections represented as a tree-like graph.
    The nodes represent bodies in the world, and the edges represent joins between them.
    """

    root: Body = field(default=Body(name=PrefixedName(prefix="world", name="root")), kw_only=True)
    """
    The root body of the world.
    """

    kinematic_structure: nx.DiGraph = field(default_factory=nx.DiGraph, kw_only=True, repr=False)
    """
    The kinematic structure of the world.
    The kinematic structure is a tree-like directed graph where the nodes represent bodies in the world,
    and the edges represent connections between them.
    """

    views: List[View] = field(default_factory=list, repr=False)
    """
    All views the world is aware of.
    """

    degrees_of_freedom: Dict[PrefixedName, DegreeOfFreedom] = field(default_factory=dict)

    state: np.ndarray = field(default_factory=lambda: np.empty((4, 0), dtype=float))
    """
    2d array where rows are derivatives and columns are dof values for that derivative.
    """

    _model_version: int = 0
    """
    The version of the model. This increases whenever a change to the kinematic model is made. Mostly triggered
    by adding/removing bodies and connections.
    """

    _state_version: int = 0
    """
    The version of the state. This increases whenever a change to the state of the kinematic model is made. 
    Mostly triggered by updating connection values.
    """

    world_is_being_modified: bool = False
    """
    Is set to True, when a function with @modifies_world is called or world.modify_world context is used.
    """

    def __post_init__(self):
        self.add_body(self.root)

    def __hash__(self):
        return hash(id(self))

    @modifies_world
    def create_degree_of_freedom(self,
                                 name: PrefixedName,
                                 lower_limits: Optional[Dict[Derivatives, float]] = None,
                                 upper_limits: Optional[Dict[Derivatives, float]] = None) -> DegreeOfFreedom:
        """
        Create a degree of freedom in the world and return it.
        For dependent kinematics, DoFs must be created with this method and passed to the connection's conctructor.
        :param name: Name of the DoF.
        :param lower_limits: If the DoF is actively controlled, it must have at least velocity limits.
        :param upper_limits: If the DoF is actively controlled, it must have at least velocity limits.
        :return: The already registered DoF.
        """
        dof = DegreeOfFreedom(name=name,
                              _lower_limits=lower_limits,
                              _upper_limits=upper_limits,
                              _world=self)
        initial_position = 0
        lower_limit = dof.get_lower_limit(derivative=Derivatives.position)
        if lower_limit is not None:
            initial_position = max(lower_limit, initial_position)
        upper_limit = dof.get_upper_limit(derivative=Derivatives.position)
        if upper_limit is not None:
            initial_position = min(upper_limit, initial_position)
        full_initial_state = np.array([initial_position, 0, 0, 0], dtype=float).reshape((4, 1))
        self.state = np.hstack((self.state, full_initial_state))
        self.degrees_of_freedom[name] = dof
        return dof

    def validate(self) -> None:
        """
        Validate the world.

        The world must be a tree.
        """
        if not nx.is_tree(self.kinematic_structure):
            raise ValueError("The world is not a tree.")

    def modify_world(self) -> WorldModelUpdateContextManager:
        return WorldModelUpdateContextManager(self)

    def reset_state_context(self) -> ResetStateContextManager:
        return ResetStateContextManager(self)

    def reset_cache(self) -> None:
        # super().reset_cache()
        # self.get_directly_controlled_child_links_with_collisions.cache_clear()
        # self.get_directly_controlled_child_links_with_collisions.cache_clear()
        # self.compute_chain_reduced_to_controlled_joints.cache_clear()
        # self.get_movable_parent_joint.cache_clear()
        # self.get_controlled_parent_joint_of_link.cache_clear()
        # self.get_controlled_parent_joint_of_joint.cache_clear()
        self.compute_split_chain_of_bodies.cache_clear()
        self.compute_split_chain_of_connections.cache_clear()
        # self.are_linked.cache_clear()
        # self.compose_fk_expression.cache_clear()
        self.compute_chain_of_bodies.cache_clear()
        self.compute_chain_of_connections.cache_clear()
        # self.is_link_controlled.cache_clear()
        for dof in self.degrees_of_freedom.values():
            dof.reset_cache()

    def notify_state_change(self) -> None:
        """
        If you have changed the state of the world, call this function to trigger necessary events and increase
        the state version.
        """
        # self.compute_fk.cache_clear()
        # self.compute_fk_with_collision_offset_np.cache_clear()
        self._recompute_forward_kinematics()
        self._state_version += 1

    def _notify_model_change(self) -> None:
        """
        Call this function if you have changed the model of the world to trigger necessary events and increase
        the model version number.
        """
        if not self.world_is_being_modified:
            # self._fix_tree_structure()
            self.reset_cache()
            self.compile_forward_kinematics_expressions()
            # self._cleanup_unused_dofs()
            self.notify_state_change()
            self._model_version += 1
            self.validate()

    @property
    def bodies(self) -> List[Body]:
        """
        :return: A list of all bodies in the world.
        """
        return list(self.kinematic_structure.nodes())

    @property
    def bodies_with_collisions(self) -> List[Body]:
        """
        :return: A list of all bodies in the world that have collisions.
        """
        return [body for body in self.bodies if body.has_collision()]

    @property
    def connections(self) -> List[Connection]:
        return [self.kinematic_structure.get_edge_data(*edge)[Connection.__name__]
                for edge in self.kinematic_structure.edges()]

    @modifies_world
    def add_body(self, body: Body) -> None:
        """
        Add a body to the world.

        :param body: The body to add.
        """
        self.kinematic_structure.add_node(body)
        body._world = self

    @modifies_world
    def add_connection(self, connection: Connection) -> None:
        """
        Add a connection AND the bodies it connects to the world.

        :param connection: The connection to add.
        """
        self.add_body(connection.parent)
        self.add_body(connection.child)
        kwargs = {Connection.__name__: connection}
        connection._world = self
        self.kinematic_structure.add_edge(connection.parent, connection.child, **kwargs)

    @modifies_world
    def merge_world(self, world: World) -> None:
        """
        Merge a world into the existing one by merging degrees of freedom, states, connections, and bodies.

        :param world: The world to be added. 
        :return: None
        """
        for dof in world.degrees_of_freedom.values():
            dof.state_idx += len(self.degrees_of_freedom)
            dof._world = self
        self.degrees_of_freedom.update(world.degrees_of_freedom)
        self.state = np.hstack((self.state, world.state))
        for connection in world.connections:
            self.add_connection(connection)

    def get_connection(self, parent: Body, child: Body) -> Connection:
        return self.kinematic_structure.get_edge_data(parent, child)[Connection.__name__]

    def get_body_by_name(self, name: Union[str, PrefixedName]) -> Body:
        """
        Retrieves a body from the list of bodies based on its name. 
        If the input is of type `PrefixedName`, it checks whether the prefix is specified and looks for an
        exact match. Otherwise, it matches based on the name's string representation.
        If more than one body with the same name is found, an assertion error is raised.
        If no matching body is found, a `ValueError` is raised.

        :param name: The name of the body to search for. Can be a string or a `PrefixedName` object.
        :return: The `Body` object that matches the given name.
        :raises ValueError: If multiple or no bodies with the specified name are found.
        """
        if isinstance(name, PrefixedName):
            if name.prefix is not None:
                matches = [body for body in self.bodies if body.name == name]
            else:
                matches = [body for body in self.bodies if body.name.name == name.name]
        else:
            matches = [body for body in self.bodies if body.name.name == name]
        if len(matches) > 1:
            raise ValueError(f'Multiple bodies with name {name} found')
        if matches:
            return matches[0]
        raise ValueError(f'Body with name {name} not found')

    def get_connection_by_name(self, name: Union[str, PrefixedName]) -> Connection:
        """
        Retrieve a connection by its name.
        This method accepts either a string or a `PrefixedName` instance. 
        It searches through the list of connections and returns the one 
        that matches the given name. If the `PrefixedName` contains a prefix, 
        the method ensures the name, including the prefix, matches an existing 
        connection. Otherwise, it only considers the unprefixed name. If more than 
        one connection matches the specified name, or if no connection is found, 
        an exception is raised.

        :param name: The name of the connection to retrieve. Can be a string or 
            a `PrefixedName` instance. If a prefix is included in `PrefixedName`, 
            it will be used for matching.
        :return: The connection that matches the specified name.
        :raises ValueError: If multiple connections with the given name are found 
            or if no connection with the given name exists.
        """
        if isinstance(name, PrefixedName):
            if name.prefix is not None:
                matches = [conn for conn in self.connections if conn.name == name]
            else:
                matches = [conn for conn in self.connections if conn.name.name == name.name]
        else:
            matches = [conn for conn in self.connections if conn.name.name == name]
        if len(matches) > 1:
            raise ValueError(f'Multiple connections with name {name} found')
        if matches:
            return matches[0]
        raise ValueError(f'Connection with name {name} not found')

    @lru_cache(maxsize=None)
    def compute_chain_of_bodies(self, root: Body, tip: Body) -> List[Body]:
        return nx.shortest_path(self.kinematic_structure, root, tip)

    @lru_cache(maxsize=None)
    def compute_chain_of_connections(self, root: Body, tip: Body) -> List[Connection]:
        body_chain = self.compute_chain_of_bodies(root, tip)
        return [self.get_connection(body_chain[i], body_chain[i + 1]) for i in range(len(body_chain) - 1)]

    @lru_cache(maxsize=None)
    def compute_split_chain_of_bodies(self, root: Body, tip: Body) -> Tuple[List[Body], List[Body], List[Body]]:
        """
        Computes the chain between root and tip. Can handle chains that start and end anywhere in the tree.
        :param root: The root body to start the chain from
        :param tip: The tip body to end the chain at
        :return: tuple containing
                    1. chain from root to the common ancestor (excluding common ancestor)
                    2. list containing just the common ancestor
                    3. chain from common ancestor to tip (excluding common ancestor)
        """
        if root == tip:
            return [], [root], []
        root_chain = self.compute_chain_of_bodies(self.root, root)
        tip_chain = self.compute_chain_of_bodies(self.root, tip)
        for i in range(min(len(root_chain), len(tip_chain))):
            if root_chain[i] != tip_chain[i]:
                break
        else:
            i += 1
        common_ancestor = tip_chain[i - 1]
        root_chain = self.compute_chain_of_bodies(common_ancestor, root)
        root_chain = root_chain[1:]
        root_chain = root_chain[::-1]
        tip_chain = self.compute_chain_of_bodies(common_ancestor, tip)
        tip_chain = tip_chain[1:]
        return root_chain, [common_ancestor], tip_chain

    @lru_cache(maxsize=None)
    def compute_split_chain_of_connections(self, root: Body, tip: Body) \
            -> Tuple[List[Connection], List[Connection]]:
        """
        Computes split chains of connections between 'root' and 'tip' bodies. Returns tuple of two Connection lists:
        (root->common ancestor, tip->common ancestor). Returns empty lists if root==tip.

        :param root: The starting `Body` object for the chain of connections.
        :param tip: The ending `Body` object for the chain of connections.
        :return: A tuple of two lists: the first list contains `Connection` objects from the `root` to 
            the common ancestor, and the second list contains `Connection` objects from the `tip` to the
            common ancestor.
        """
        if root == tip:
            return [], []
        root_chain, common_ancestor, tip_chain = self.compute_split_chain_of_bodies(root, tip)
        root_chain.append(common_ancestor[0])
        tip_chain.insert(0, common_ancestor[0])
        root_connections = []
        for i in range(len(root_chain) - 1):
            root_connections.append(self.get_connection(root_chain[i + 1], root_chain[i]))
        tip_connections = []
        for i in range(len(tip_chain) - 1):
            tip_connections.append(self.get_connection(tip_chain[i], tip_chain[i + 1]))
        return root_connections, tip_connections

    def plot_kinematic_structure(self) -> None:
        """
        Plots the kinematic structure of the world.
        The plot shows bodies as nodes and connections as edges in a directed graph.
        """
        import matplotlib.pyplot as plt

        # Create a new figure
        plt.figure(figsize=(12, 8))

        # Use spring layout for node positioning
        pos = nx.drawing.bfs_layout(self.kinematic_structure, start=self.root)

        # Draw nodes (bodies)
        nx.draw_networkx_nodes(self.kinematic_structure, pos,
                               node_color='lightblue',
                               node_size=2000)

        # Draw edges (connections)
        edges = self.kinematic_structure.edges(data=True)
        nx.draw_networkx_edges(self.kinematic_structure, pos,
                               edge_color='gray',
                               arrows=True,
                               arrowsize=50)

        # Add link names as labels
        labels = {node: node.name.name for node in self.kinematic_structure.nodes()}
        nx.draw_networkx_labels(self.kinematic_structure, pos, labels)

        # Add joint types as edge labels
        edge_labels = {(edge[0], edge[1]): edge[2][Connection.__name__].__class__.__name__
                       for edge in self.kinematic_structure.edges(data=True)}
        nx.draw_networkx_edge_labels(self.kinematic_structure, pos, edge_labels)

        plt.title("World Kinematic Structure")
        plt.axis('off')  # Hide axes
        plt.show()

    def _travel_branch(self, body: Body, visitor: WorldVisitor) -> None:
        """
        Do a depth first search on a branch starting at body.
        Use visitor to do whatever you want. It body_call and connection_call are called on every body/connection it sees.
        The traversion is stopped once they return False.
        :param body: starting point of the search
        :param visitor: payload. Implement your own WorldVisitor for your purpose.
        """
        if visitor.body_call(body):
            return

        for _, child_body, edge_data in self.kinematic_structure.edges(body, data=True):
            connection = edge_data[Connection.__name__]
            if visitor.connection_call(connection):
                continue
            self._travel_branch(child_body, visitor)

    def compile_forward_kinematics_expressions(self) -> None:
        """
        Traverse the kinematic structure and compile forward kinematics expressions for fast evaluation.
        """
        new_fks = ForwardKinematicsVisitor(self)
        self._travel_branch(self.root, new_fks)
        new_fks.compile_forward_kinematics()
        self._fk_computer = new_fks

    def _recompute_forward_kinematics(self) -> None:
        self._fk_computer.recompute()

    @copy_lru_cache()
    def compose_forward_kinematics_expression(self, root: Body, tip: Body) -> cas.TransformationMatrix:
        """
        :param root: The root body in the kinematic chain.
            It determines the starting point of the forward kinematics calculation.
        :param tip: The tip body in the kinematic chain.
            It determines the endpoint of the forward kinematics calculation.
        :return: An expression representing the computed forward kinematics of the tip body relative to the root body.
        """

        fk = cas.TransformationMatrix()
        root_chain, tip_chain = self.compute_split_chain_of_connections(root, tip)
        connection: Connection
        for connection in root_chain:
            tip_T_root = connection.origin.inverse()
            fk = fk.dot(tip_T_root)
        for connection in tip_chain:
            fk = fk.dot(connection.origin)
        fk.reference_frame = root.name
        fk.child_frame = tip.name
        return fk

    def compute_forward_kinematics_np(self, root: Body, tip: Body) -> np.ndarray:
        """
        Computes the forward kinematics from the root body to the tip body, root_T_tip.

        This method computes the transformation matrix representing the pose of the
        tip body relative to the root body, expressed as a numpy ndarray.

        :param root: Root body for which the kinematics are computed.
        :param tip: Tip body to which the kinematics are computed.
        :return: Transformation matrix representing the relative pose of the tip body with respect to the root body.
        """
        return self._fk_computer.compute_forward_kinematics_np(root, tip)

    def apply_control_commands(self, commands: np.ndarray, dt: float, derivative: Derivatives) -> None:
        """
        Updates the state of a system by applying control commands at a specified derivative level,
        followed by backward integration to update lower derivatives.

        :param commands: Control commands to be applied at the specified derivative
            level. The array length must match the number of free variables
            in the system.
        :param dt: Time step used for the integration of lower derivatives.
        :param derivative: The derivative level to which the control commands are
            applied.
        :return: None
        """
        if len(commands) != len(self.degrees_of_freedom):
            raise ValueError(
                f"Commands length {len(commands)} does not match number of free variables {len(self.degrees_of_freedom)}")

        self.state[derivative] = commands

        for i in range(derivative - 1, -1, -1):
            self.state[i] += self.state[i + 1] * dt
        for connection in self.connections:
            if isinstance(connection, HasUpdateState):
                connection.update_state(dt)
        self.notify_state_change()<|MERGE_RESOLUTION|>--- conflicted
+++ resolved
@@ -100,18 +100,11 @@
         self.subs = self.world.state[Derivatives.position]
         self.forward_kinematics_for_all_bodies = self.compiled_all_fks.fast_call(self.subs)
 
-<<<<<<< HEAD
-@dataclass(unsafe_hash=True)
-class View(WorldEntity):
-    """
-    Represents a view on a set of bodies in the world.
-=======
     def compute_tf(self) -> np.ndarray:
         """
         Computes a (number of bodies) x 7 matrix of forward kinematics in position/quaternion format.
         The rows are ordered by body name.
         The first 3 entries are position values, the last 4 entires are quaternion values in x, y, z, w order.
->>>>>>> f9b262dd
 
         This is not updated in 'recompute', because this functionality is only used with ROS.
         :return: A large matrix with all forward kinematics.
@@ -156,12 +149,12 @@
 
 class ResetStateContextManager:
     """
-    A context manager for resetting the state of a given `World` instance. 
+    A context manager for resetting the state of a given `World` instance.
 
     This class is designed to allow operations to be performed on a `World`
     object, ensuring that its state can be safely returned to its previous
-    condition upon leaving the context. If no exceptions occur within the 
-    context, the original state of the `World` instance is restored, and the 
+    condition upon leaving the context. If no exceptions occur within the
+    context, the original state of the `World` instance is restored, and the
     state change is notified.
     """
 
@@ -394,7 +387,7 @@
         """
         Merge a world into the existing one by merging degrees of freedom, states, connections, and bodies.
 
-        :param world: The world to be added. 
+        :param world: The world to be added.
         :return: None
         """
         for dof in world.degrees_of_freedom.values():
@@ -410,7 +403,7 @@
 
     def get_body_by_name(self, name: Union[str, PrefixedName]) -> Body:
         """
-        Retrieves a body from the list of bodies based on its name. 
+        Retrieves a body from the list of bodies based on its name.
         If the input is of type `PrefixedName`, it checks whether the prefix is specified and looks for an
         exact match. Otherwise, it matches based on the name's string representation.
         If more than one body with the same name is found, an assertion error is raised.
@@ -436,19 +429,19 @@
     def get_connection_by_name(self, name: Union[str, PrefixedName]) -> Connection:
         """
         Retrieve a connection by its name.
-        This method accepts either a string or a `PrefixedName` instance. 
-        It searches through the list of connections and returns the one 
-        that matches the given name. If the `PrefixedName` contains a prefix, 
-        the method ensures the name, including the prefix, matches an existing 
-        connection. Otherwise, it only considers the unprefixed name. If more than 
-        one connection matches the specified name, or if no connection is found, 
+        This method accepts either a string or a `PrefixedName` instance.
+        It searches through the list of connections and returns the one
+        that matches the given name. If the `PrefixedName` contains a prefix,
+        the method ensures the name, including the prefix, matches an existing
+        connection. Otherwise, it only considers the unprefixed name. If more than
+        one connection matches the specified name, or if no connection is found,
         an exception is raised.
 
-        :param name: The name of the connection to retrieve. Can be a string or 
-            a `PrefixedName` instance. If a prefix is included in `PrefixedName`, 
+        :param name: The name of the connection to retrieve. Can be a string or
+            a `PrefixedName` instance. If a prefix is included in `PrefixedName`,
             it will be used for matching.
         :return: The connection that matches the specified name.
-        :raises ValueError: If multiple connections with the given name are found 
+        :raises ValueError: If multiple connections with the given name are found
             or if no connection with the given name exists.
         """
         if isinstance(name, PrefixedName):
@@ -510,7 +503,7 @@
 
         :param root: The starting `Body` object for the chain of connections.
         :param tip: The ending `Body` object for the chain of connections.
-        :return: A tuple of two lists: the first list contains `Connection` objects from the `root` to 
+        :return: A tuple of two lists: the first list contains `Connection` objects from the `root` to
             the common ancestor, and the second list contains `Connection` objects from the `tip` to the
             common ancestor.
         """
