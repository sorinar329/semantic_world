--- conflicted
+++ resolved
@@ -881,8 +881,7 @@
             self_root = self.root
             other_root = other.root
             with other.modify_world():
-                other_dof = other.degrees_of_freedom.copy()
-                for dof in other_dof:
+                for dof in other.degrees_of_freedom.copy():
                     other.remove_degree_of_freedom(dof)
                     self.add_degree_of_freedom(dof)
                 for connection in other.connections:
@@ -903,7 +902,6 @@
                     other.remove_view(view)
                     self.add_view(view, exists_ok=handle_duplicates)
 
-<<<<<<< HEAD
             connection = root_connection
             if not connection and self_root:
                 connection = Connection6DoF(
@@ -911,15 +909,7 @@
                 )
 
             if connection:
-                for dof in connection.dofs:
-                    self.add_degree_of_freedom(dof)
                 self.add_connection(connection, handle_duplicates=handle_duplicates)
-=======
-            connection = root_connection or Connection6DoF(
-                parent=self_root, child=other_root, _world=self
-            )
-            self.add_connection(connection, handle_duplicates=handle_duplicates)
->>>>>>> c98c7b88
 
     def move_branch(
         self,
