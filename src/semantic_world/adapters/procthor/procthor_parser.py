import json
import logging
import math
from dataclasses import dataclass, field
from functools import cached_property
from typing import Dict, Tuple, Union, Set

import numpy as np
from entity_query_language import the, entity, let
from ormatic.eql_interface import eql_to_sql
from sqlalchemy.exc import NoResultFound
from sqlalchemy.orm import Session

from ...datastructures.prefixed_name import PrefixedName
from ...orm.model import WorldMapping
from ...orm.ormatic_interface import *
from ...spatial_types.spatial_types import (
    TransformationMatrix,
    Point3,
)
from ...views.factories import (
    DoorFactory,
    RoomFactory,
    WallFactory,
    HandleFactory,
    Direction,
    DoubleDoorFactory,
    HorizontalSemanticDirection,
    SemanticPositionDescription,
    VerticalSemanticDirection,
)
from ...world import World
from ...world_description.connections import FixedConnection
from ...world_description.geometry import Scale
from ...world_description.world_entity import Body


@dataclass
class ProcthorDoor:
    """
    Processes a door dictionary from Procthor, extracting the door's hole polygon and computing its scale and
    transformation matrix relative to the parent wall's horizontal center.
    """

    door_dict: dict
    """
    Dictionary representing a door from Procthors' JSON format
    """

    parent_wall_width: float
    """
    Width of the parent wall, since we define the door relative to the wall's horizontal center.
    """

    thickness: float = 0.02
    """
    Thickness of the door, since the door dictionary only provides a 2d polygon.
    """

    name: PrefixedName = field(init=False)
    """
    Name of the door, constructed from the assetId and room numbers.
    """

    min_x: float = field(init=False)
    """
    Minimum x-coordinate of the door's hole polygon.
    """

    min_y: float = field(init=False)
    """
    Minimum y-coordinate of the door's hole polygon.
    """

    max_x: float = field(init=False)
    """
    Maximum x-coordinate of the door's hole polygon.
    """

    max_y: float = field(init=False)
    """
    Maximum y-coordinate of the door's hole polygon.
    """

    def __post_init__(self):
        """
        Extracts the hole polygon, and preprocesses the name and min/max coordinates of the door's hole polygon.
        """
        asset_id = self.door_dict["assetId"]
        room_numbers = self.door_dict["id"].split("|")[1:]

        self.name = PrefixedName(
            f"{asset_id}_room{room_numbers[0]}_room{room_numbers[1]}"
        )

        hole_polygon = self.door_dict["holePolygon"]

        x0, y0 = float(hole_polygon[0]["x"]), float(hole_polygon[0]["y"])
        x1, y1 = float(hole_polygon[1]["x"]), float(hole_polygon[1]["y"])

        self.x_min, self.x_max = (x0, x1) if x0 <= x1 else (x1, x0)
        self.y_min, self.y_max = (y0, y1) if y0 <= y1 else (y1, y0)

    @cached_property
    def scale(self) -> Scale:
        """
        Computes the door scale from the door's hole polygon. Converts the scale from Unity's left-handed Y-up, Z-forward
        convention to the semantic digital twin's right-handed Z-up, X-forward convention.

        :return: Scale representing the door's geometry.
        """
        width = self.x_max - self.x_min
        height = self.y_max - self.y_min
        return Scale(self.thickness, width, height)

    @cached_property
    def wall_T_door(self) -> TransformationMatrix:
        """
        Computes the door position from the wall's horizontal center. Converts the Unity's left-handed Y-up, Z-forward
        convention to the semantic digital twin's right-handed Z-up, X-forward convention.

        :return: TransformationMatrix representing the door's transform from the wall's perspective.
        """
        # Door center origin expressed from the wall's horizontal center. Unity's wall origin is in one of the corners
        width_origin_wall_corner = 0.5 * (self.x_min + self.x_max)
        height_origin_center = 0.5 * (self.y_min + self.y_max)
        width_origin_center = width_origin_wall_corner - 0.5 * self.parent_wall_width

        # In unity, doors are defined as holes in the wall, so we express them as children of walls.
        # This means we just need to translate them, and can assume no rotation
        return TransformationMatrix.from_point_rotation_matrix(
            Point3(0, -width_origin_center, height_origin_center)
        )

    def _get_double_door_factory(self) -> DoubleDoorFactory:
        """
        Parses the parameters according to the double door assumptions, and returns a double door factory.
        """
        one_door_scale = Scale(self.thickness, self.scale.y * 0.5, self.scale.z)
        x_direction: float = one_door_scale.x / 2
        y_direction: float = one_door_scale.y / 2
        handle_directions = [Direction.Y, Direction.NEGATIVE_Y]

        door_factories = []
        door_transforms = []

        for index, direction in enumerate(handle_directions):
            single_door_name = PrefixedName(
                f"{self.name.name}_{index}", self.name.prefix
            )
<<<<<<< HEAD

            horizontal_direction = HorizontalSemanticDirection.RIGHT if direction == Direction.Y else HorizontalSemanticDirection.LEFT
            semantic_position = SemanticPositionDescription(
                horizontal_direction_chain=[
                    horizontal_direction,
                    HorizontalSemanticDirection.FULLY_CENTER,
                ],
                vertical_direction_chain=[VerticalSemanticDirection.FULLY_CENTER],
            )

=======
            handle_offset = (
                y_direction - 0.1 if direction == Direction.Y else -(y_direction - 0.1)
            )
            door_T_handle = TransformationMatrix.from_xyz_rpy(y=handle_offset)
>>>>>>> aa774763
            door_factory = self._get_single_door_factory(
                semantic_position, single_door_name, one_door_scale
            )

            door_factories.append(door_factory)

            parent_T_door = TransformationMatrix.from_xyz_rpy(
<<<<<<< HEAD
                    x=x_direction,
                    y=(-y_direction) if direction == Direction.Y else y_direction
=======
                x=x_direction,
                y=y_direction if direction == Direction.NEGATIVE_Y else -y_direction,
>>>>>>> aa774763
            )
            door_transforms.append(parent_T_door)

        double_door_factory = DoubleDoorFactory(
            name=self.name,
            door_factories=door_factories,
            door_transforms=door_transforms,
        )
        return double_door_factory

    def _get_single_door_factory(
        self,
        semantic_position: SemanticPositionDescription,
        name: Optional[PrefixedName] = None,
        scale: Optional[Scale] = None,
    ) -> DoorFactory:
        """
        Parses the parameters according to the single door assumptions, and returns a single door factory.
        """
        name = self.name if name is None else name
        scale = self.scale if scale is None else scale
        handle_name = PrefixedName(f"{name.name}_handle", name.prefix)
        door_factory = DoorFactory(
            name=name,
            scale=scale,
            handle_factory=HandleFactory(name=handle_name),
            semantic_position=semantic_position,
        )
        return door_factory

    def get_factory(self) -> Union[DoorFactory, DoubleDoorFactory]:
        """
        Returns a Factory for the door, either a DoorFactory or a DoubleDoorFactory,
        depending on its name. If the door's name contains "double", it is treated as a double door.
        """

        if "double" in self.name.name.lower():
            return self._get_double_door_factory()
        else:
<<<<<<< HEAD
            semantic_position = SemanticPositionDescription(
                horizontal_direction_chain=[
                    HorizontalSemanticDirection.RIGHT,
                    HorizontalSemanticDirection.FULLY_CENTER,
                ],
                vertical_direction_chain=[VerticalSemanticDirection.FULLY_CENTER],
            )
            return self._get_single_door_factory(
                semantic_position=semantic_position
=======
            return self._get_single_door_factory(
                TransformationMatrix.from_xyz_rpy(y=-(self.scale.y / 2 - 0.1))
>>>>>>> aa774763
            )


@dataclass
class ProcthorWall:
    """
    Processes a wall dictionary from Procthor, extracting the wall's polygon and computing its scale and
    transformation matrix. Its center will be at the horizontal center of its polygon, at height 0.
     It also processes any doors associated with the wall, creating ProcthorDoor instances for each door.
    The wall is defined by two polygons, one for each side of the physical wall, and the door is defined as a hole in
    the wall polygon.
    """

    wall_dicts: List[dict] = field(default_factory=list)
    """
    List of dictionaries, where each dictionary represents one wall polygon in procthor
    """

    door_dicts: List[dict] = field(default_factory=list)
    """
    List of dictionaries, where each dictionary represents one door hole in the wall polygon
    """

    wall_thickness: float = 0.02
    """
    Thickness of the wall, since the wall dictionary only provides a 2d polygon.
    """

    name: PrefixedName = field(init=False)
    """
    Name of the wall, constructed from the corners of the wall polygon and the room numbers associated with the wall.
    """

    x_coords: List[float] = field(init=False)
    """
    List of unique X-coordinates of the wall polygon, extracted in order from the wall dictionary. 
    """

    y_coords: List[float] = field(init=False)
    """
    List of unique Y-coordinates of the wall polygon, extracted in order from the wall dictionary.
    """

    z_coords: List[float] = field(init=False)
    """
    List of unique Z-coordinates of the wall polygon, extracted in order from the wall dictionary.
    """

    delta_x: float = field(init=False)
    """
    Difference between the first and last X-coordinates of the wall polygon.
    """

    delta_z: float = field(init=False)
    """
    Difference between the first and last Z-coordinates of the wall polygon.
    """

    def __post_init__(self):
        """
        Processes the wall polygons and doors, extracting the min/max coordinates and computing the name of the wall.
        If no doors are present, it uses the first wall polygon as the reference for min/max coordinates.
        If doors are present, it uses the wall polygon that corresponds to the first door's 'wall0' reference.
         This is because the door hole is defined relative to that wall polygon and using the other wall would result
         in the hole being on the wrong side of the wall.
        """
        if self.door_dicts:
            used_wall = (
                self.wall_dicts[0]
                if self.wall_dicts[0]["id"] == self.door_dicts[0]["wall0"]
                else self.wall_dicts[1]
            )
        else:
            used_wall = self.wall_dicts[0]

        polygon = used_wall["polygon"]

        def unique_in_order(seq):
            return list(dict.fromkeys(seq))

        self.x_coords = unique_in_order(float(p["x"]) for p in polygon)
        self.y_coords = unique_in_order(float(p["y"]) for p in polygon)
        self.z_coords = unique_in_order(float(p["z"]) for p in polygon)

        # ProcTHOR wall polygons always have exactly four corners, and are perfectly vertical, so we have at
        # most two unique x and two unique z coordinates. If they line up perfectly, we may have only one unique
        # x or z coordinate, which is why we need to access -1 for generality.
        self.delta_x, self.delta_z = (
            self.x_coords[0] - self.x_coords[-1],
            self.z_coords[0] - self.z_coords[-1],
        )

        room_numbers = [w["id"].split("|")[1] for w in self.wall_dicts]
        corners = used_wall["id"].split("|")[2:]
        self.name = PrefixedName(
            f"wall_{corners[0]}_{corners[1]}_{corners[2]}_{corners[3]}_room{room_numbers[0]}_room{room_numbers[1]}"
        )

    @cached_property
    def scale(self) -> Scale:
        """
        Computes the wall scale from the first wall polygon. Converts the scale from Unity's left-handed Y-up, Z-forward
        convention to the semantic digital twin's right-handed Z-up, X-forward convention.

        :return: Scale representing the wall's geometry.
        """
        width = math.hypot(self.delta_x, self.delta_z)
        min_y, max_y = min(self.y_coords), max(self.y_coords)

        height = max_y - min_y

        return Scale(x=self.wall_thickness, y=width, z=height)

    @cached_property
    def world_T_wall(self) -> TransformationMatrix:
        """
        Computes the wall's world position matrix from the wall's x and z coordinates.
        Calculates the yaw angle using the atan2 function based on the wall's width and depth.
        The wall is artificially set to height=0, because
        1. as of now, procthor house floors have the same floor value at 0
        2. Since doors origins are in 3d center, positioning the door correctly at the floor given potentially varying
           wall heights is unnecessarily complex given the assumption stated in 1.
        """

        yaw = math.atan2(self.delta_z, -self.delta_x)
        x_center = (self.x_coords[0] + self.x_coords[-1]) * 0.5
        z_center = (self.z_coords[0] + self.z_coords[-1]) * 0.5

        world_T_wall = TransformationMatrix.from_xyz_rpy(
            x_center, 0, z_center, 0.0, yaw, 0
        )

        return unity_to_semantic_digital_twin_transform(world_T_wall)

    def get_world(self) -> World:
        """
        Returns a World instance with this wall at its root.
        """
        door_factories = []
        list_wall_T_door = []

        for door in self.door_dicts:
            door = ProcthorDoor(door_dict=door, parent_wall_width=self.scale.y)
            door_factories.append(door.get_factory())
            list_wall_T_door.append(door.wall_T_door)

        wall_factory = WallFactory(
            name=self.name,
            scale=self.scale,
            door_factories=door_factories,
            door_transforms=list_wall_T_door,
        )

        return wall_factory.create()


@dataclass
class ProcthorRoom:
    """
    Processes a room dictionary from Procthor, extracting the room's floor polygon and computing its center.
    """

    room_dict: dict
    """
    Dictionary representing a room from Procthor's JSON format.
    """

    name: PrefixedName = field(init=False)
    """
    Name of the room, constructed from the room type and room ID.
    """

    centered_polytope: List[Point3] = field(init=False)
    """
    Polytope representing the room's floor polygon, centered around its local 0, 0, 0 coordinate
    """

    def __post_init__(self):
        """
        Extracts the room's floor polygon, computes its center, and constructs the centered polytope.
        """
        room_polytope = self.room_dict["floorPolygon"]

        polytope_length = len(room_polytope)
        coords = ((v["x"], v["y"], v["z"]) for v in room_polytope)
        x_coords, y_coords, z_coords = zip(*coords)
        self.x_center = sum(x_coords) / polytope_length
        self.y_center = sum(y_coords) / polytope_length
        self.z_center = sum(z_coords) / polytope_length

        self.centered_polytope = [
            Point3(
                v["z"] - self.z_center,
                -(v["x"] - self.x_center),
                v["y"] - self.y_center,
            )
            for v in room_polytope
        ]

        room_id = self.room_dict["id"].split("|")[-1]
        self.name = PrefixedName(f"{self.room_dict['roomType']}_{room_id}")

    @cached_property
    def world_T_room(self) -> TransformationMatrix:
        """
        Computes the room's world transform
        """

        world_P_room = Point3(self.z_center, -self.x_center, self.y_center)

        return TransformationMatrix.from_point_rotation_matrix(world_P_room)

    def get_world(self) -> World:
        """
        Returns a World instance with this room as a Region at its root.
        """

        return RoomFactory(
            name=self.name, floor_polytope=self.centered_polytope
        ).create()


@dataclass
class ProcthorObject:
    """
    Processes an object dictionary from Procthor, extracting the object's position and rotation,
    and computing its world transformation matrix. It also handles the import of child objects recursively.
    """

    object_dict: dict
    """
    Dictionary representing an object from Procthor's JSON format.
    """

    session: Session
    """
    SQLAlchemy session to interact with the database to import objects.
    """

    @cached_property
    def world_T_obj(self) -> TransformationMatrix:
        """
        Computes the object's world transformation matrix from its position and rotation. Converts Unity's
        left-handed Y-up, Z-forward convention to the right-handed Z-up, X-forward convention.
        """
        obj_position = self.object_dict["position"]
        obj_rotation = self.object_dict["rotation"]
        world_T_obj = TransformationMatrix.from_xyz_rpy(
            obj_position["x"],
            obj_position["y"],
            obj_position["z"],
            math.radians(obj_rotation["x"]),
            math.radians(obj_rotation["y"]),
            math.radians(obj_rotation["z"]),
        )

        return TransformationMatrix(
            unity_to_semantic_digital_twin_transform(world_T_obj)
        )

    def get_world(self) -> Optional[World]:
        """
        Returns a World instance with this object at its root, importing it from the database using its assetId.
        If the object has children, they are imported recursively and connected to the parent object.
        If the object cannot be found in the database, it's children are skipped as well.
        """
        asset_id = self.object_dict["assetId"]
        body_world: World = get_world_by_asset_id(self.session, asset_id=asset_id)

        if body_world is None:
            logging.error(
                f"Could not find asset {asset_id} in the database. Skipping object and its children."
            )
            return None

        with body_world.modify_world():

            for child in self.object_dict.get("children", {}):
                child_object = ProcthorObject(child, self.session)
                world_T_child = child_object.world_T_obj
                child_world = child_object.get_world()
                if child_world is None:
                    continue
                obj_T_child = self.world_T_obj.inverse() @ world_T_child
                child_connection = FixedConnection(
                    parent=body_world.root,
                    child=child_world.root,
                    parent_T_connection_expression=obj_T_child,
                )
                body_world.merge_world(
                    child_world, child_connection, handle_duplicates=True
                )

            return body_world


def unity_to_semantic_digital_twin_transform(
    unity_transform_matrix: TransformationMatrix,
) -> TransformationMatrix:
    """
    Convert a left-handed Y-up, Z-forward Unity transform to the right-handed Z-up, X-forward convention used in the
    semantic digital twin.

    :param unity_transform_matrix:  The transformation matrix in Unity coordinates.
    :return: TransformationMatrix in semantic digital twin coordinates.
    """

    unity_transform_matrix = unity_transform_matrix.to_np()

    permutation_matrix = np.array(
        [
            [0, 0, 1],
            [1, 0, 0],
            [0, 1, 0],
        ],
        dtype=float,
    )

    reflection_vector = np.diag([1, -1, 1])
    R = reflection_vector @ permutation_matrix
    conjugation_matrix = np.eye(4)
    conjugation_matrix[:3, :3] = R
    inverse_conjugation_matrix = conjugation_matrix.T

    unity_transform_matrix = np.asarray(unity_transform_matrix, float).reshape(4, 4)

    return TransformationMatrix(
        data=conjugation_matrix @ unity_transform_matrix @ inverse_conjugation_matrix
    )


@dataclass
class ProcTHORParser:
    """
    Parses a Procthor JSON file into a semantic digital twin World.
    """

    file_path: str
    """
    File path to the Procthor JSON file.
    """

    session: Optional[Session] = field(default=None)
    """
    SQLAlchemy session to interact with the database to import objects.
    """

    def parse(self) -> World:
        """
        Parses a JSON file from procthor into a world.
        Room floor areas are constructed from the supplied polygons
        Walls and doors are constructed from the supplied polygons
        Objects are imported from the database
        """
        with open(self.file_path) as f:
            house = json.load(f)
        house_name = self.file_path.split("/")[-1].split(".")[0]

        world = World(name=house_name)
        with world.modify_world():
            world_root = Body(name=PrefixedName(house_name))
            world.add_kinematic_structure_entity(world_root, handle_duplicates=True)

            self.import_rooms(world, house["rooms"])

            if self.session is not None:
                self.import_objects(world, house["objects"])
            else:
                logging.warning("No database session provided, skipping object import.")

            self.import_walls_and_doors(world, house["walls"], house["doors"])

            return world

    @staticmethod
    def import_rooms(world: World, rooms: List[Dict]):
        """
        Imports rooms from the Procthor JSON file into ProcthorRoom instances.

        :param world: The World instance to which the rooms will be added.
        :param rooms: List of room dictionaries from the Procthor JSON file.
        """
        for room in rooms:
            procthor_room = ProcthorRoom(room_dict=room)
            room_world = procthor_room.get_world()
            room_connection = FixedConnection(
                parent=world.root,
                child=room_world.root,
                parent_T_connection_expression=procthor_room.world_T_room,
            )
            world.merge_world(room_world, room_connection, handle_duplicates=True)

    def import_objects(self, world: World, objects: List[Dict]):
        """
        Imports objects from the Procthor JSON file into ProcthorObject instances.

        :param world: The World instance to which the objects will be added.
        :param objects: List of object dictionaries from the Procthor JSON file.
        """
        for obj in objects:
            procthor_object = ProcthorObject(object_dict=obj, session=self.session)
            obj_world = procthor_object.get_world()
            if obj_world is None:
                continue
            obj_connection = FixedConnection(
                parent=world.root,
                child=obj_world.root,
                parent_T_connection_expression=procthor_object.world_T_obj,
            )
            world.merge_world(obj_world, obj_connection, handle_duplicates=True)

    def import_walls_and_doors(
        self, world: World, walls: List[Dict], doors: List[Dict]
    ):
        """
        Imports walls from the Procthor JSON file into ProcthorWall instances.

        :param world: The World instance to which the walls will be added.
        :param walls: List of wall dictionaries from the Procthor JSON file.
        :param doors: List of door dictionaries from the Procthor JSON file.
        """
        procthor_walls = self._build_procthor_walls(walls, doors)

        for procthor_wall in procthor_walls:
            wall_world = procthor_wall.get_world()
            wall_connection = FixedConnection(
                parent=world.root,
                child=wall_world.root,
                parent_T_connection_expression=procthor_wall.world_T_wall,
            )
            world.merge_world(wall_world, wall_connection, handle_duplicates=True)

    @staticmethod
    def _build_procthor_wall_from_polygon(
        walls: List[Dict],
    ) -> List[ProcthorWall]:
        """
        Groups walls by their polygon and creates ProcthorWall instances for each group.

        :param walls: List of walls without doors

        :return: List of ProcthorWall instances, each representing a pair of walls with the same polygon.
        :raises AssertionError: If the number of walls is not even, as we assume that walls are always paired.
        """

        assert len(walls) % 2 == 0, (
            f"Expected an even number of walls, but found {len(walls)}. "
            f"We assumed that this is never the case, this case may need to be handled now."
        )

        def _polygon_key(poly):
            return frozenset((p["x"], p["y"], p["z"]) for p in poly)

        groups = {}
        for wall in walls:
            key = _polygon_key(wall.get("polygon", []))
            groups.setdefault(key, []).append(wall)

        procthor_walls = [
            ProcthorWall(wall_dicts=matched_walls) for matched_walls in groups.values()
        ]

        return procthor_walls

    @staticmethod
    def _build_procthor_wall_from_door(
        walls: List[Dict], doors: List[Dict]
    ) -> Tuple[List[ProcthorWall], Set[str]]:
        """
        Builds ProcthorWall instances from the provided walls and doors, associating each door with its corresponding walls.

        :param walls: List of wall dictionaries
        :param doors: List of door dictionaries

        :returns: Tuple containing a list of ProcthorWall instances and a set of used wall IDs.
        :raises AssertionError: If a door does not have exactly two walls associated with it.
        """
        walls_by_id = {wall["id"]: wall for wall in walls}
        used_wall_ids = set()
        procthor_walls = []

        for door in doors:
            wall_ids = [door.get("wall0"), door.get("wall1")]
            found_walls = []
            for wall_id in wall_ids:
                wall = walls_by_id[wall_id]
                found_walls.append(wall)
                used_wall_ids.add(wall_id)

            assert (
                len(found_walls) == 2
            ), f"Door {door['id']} should have two walls, but found {len(found_walls)}."

            procthor_walls.append(
                ProcthorWall(door_dicts=[door], wall_dicts=found_walls)
            )

        return procthor_walls, used_wall_ids

    def _build_procthor_walls(
        self, walls: List[Dict], doors: List[Dict]
    ) -> List[ProcthorWall]:
        """
        Builds ProcthorWall instances from the provided walls and doors.

        :param doors: List of door dictionaries
        :param walls: List of wall dictionaries

        :returns: List of ProcthorWall
        """

        procthor_walls, used_wall_ids = self._build_procthor_wall_from_door(
            walls, doors
        )
        remaining_walls = [wall for wall in walls if wall["id"] not in used_wall_ids]
        paired_walls = self._build_procthor_wall_from_polygon(remaining_walls)

        procthor_walls.extend(paired_walls)

        return procthor_walls


def get_world_by_asset_id(session: Session, asset_id: str) -> Optional[World]:
    """
    Queries the database for a WorldMapping with the given asset_id provided by the procthor file.
    """
    asset_id = asset_id.lower()
    expr = the(
        entity(
            world := let(type_=WorldMapping),
            world.name == asset_id,
        )
    )
    other_possible_name = "_".join(asset_id.split("_")[:-1])
    expr2 = the(
        entity(
            world := let(type_=WorldMapping),
            world.name == other_possible_name,
        )
    )
    logging.info(f"Querying name: {asset_id}")
    try:
        world_mapping = eql_to_sql(expr, session).evaluate()
    except NoResultFound:
        try:
            logging.info(f"Querying name: {other_possible_name}")
            world_mapping = eql_to_sql(expr2, session).evaluate()
        except NoResultFound:
            world_mapping = None
            logging.warning(
                f"Could not find world with name {asset_id} or {other_possible_name}; Skipping."
            )

    return world_mapping.from_dao() if world_mapping else None<|MERGE_RESOLUTION|>--- conflicted
+++ resolved
@@ -148,9 +148,12 @@
             single_door_name = PrefixedName(
                 f"{self.name.name}_{index}", self.name.prefix
             )
-<<<<<<< HEAD
-
-            horizontal_direction = HorizontalSemanticDirection.RIGHT if direction == Direction.Y else HorizontalSemanticDirection.LEFT
+
+            horizontal_direction = (
+                HorizontalSemanticDirection.RIGHT
+                if direction == Direction.Y
+                else HorizontalSemanticDirection.LEFT
+            )
             semantic_position = SemanticPositionDescription(
                 horizontal_direction_chain=[
                     horizontal_direction,
@@ -159,12 +162,6 @@
                 vertical_direction_chain=[VerticalSemanticDirection.FULLY_CENTER],
             )
 
-=======
-            handle_offset = (
-                y_direction - 0.1 if direction == Direction.Y else -(y_direction - 0.1)
-            )
-            door_T_handle = TransformationMatrix.from_xyz_rpy(y=handle_offset)
->>>>>>> aa774763
             door_factory = self._get_single_door_factory(
                 semantic_position, single_door_name, one_door_scale
             )
@@ -172,13 +169,8 @@
             door_factories.append(door_factory)
 
             parent_T_door = TransformationMatrix.from_xyz_rpy(
-<<<<<<< HEAD
-                    x=x_direction,
-                    y=(-y_direction) if direction == Direction.Y else y_direction
-=======
                 x=x_direction,
-                y=y_direction if direction == Direction.NEGATIVE_Y else -y_direction,
->>>>>>> aa774763
+                y=(-y_direction) if direction == Direction.Y else y_direction,
             )
             door_transforms.append(parent_T_door)
 
@@ -218,7 +210,6 @@
         if "double" in self.name.name.lower():
             return self._get_double_door_factory()
         else:
-<<<<<<< HEAD
             semantic_position = SemanticPositionDescription(
                 horizontal_direction_chain=[
                     HorizontalSemanticDirection.RIGHT,
@@ -226,13 +217,7 @@
                 ],
                 vertical_direction_chain=[VerticalSemanticDirection.FULLY_CENTER],
             )
-            return self._get_single_door_factory(
-                semantic_position=semantic_position
-=======
-            return self._get_single_door_factory(
-                TransformationMatrix.from_xyz_rpy(y=-(self.scale.y / 2 - 0.1))
->>>>>>> aa774763
-            )
+            return self._get_single_door_factory(semantic_position=semantic_position)
 
 
 @dataclass
