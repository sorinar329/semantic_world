from __future__ import annotations

from abc import ABC, abstractmethod
from dataclasses import dataclass, field
from typing import List, TYPE_CHECKING, Union

import numpy as np

from . import spatial_types as cas
from .degree_of_freedom import DegreeOfFreedom
from .prefixed_name import PrefixedName
from .spatial_types.derivatives import DerivativeMap
from .spatial_types.math import quaternion_from_rotation_matrix
from .types import NpMatrix4x4
from .world_entity import Connection, CollisionCheckingConfig

if TYPE_CHECKING:
    from .world import World


class Has1DOFState:
    """
    Mixin class that implements state access for connections with 1 degree of freedom.
    """

    dof: DegreeOfFreedom
    _world: World

    @property
    def position(self) -> float:
        return self._world.state[self.dof.name].position

    @position.setter
    def position(self, value: float) -> None:
        self._world.state[self.dof.name].position = value
        self._world.notify_state_change()

    @property
    def velocity(self) -> float:
        return self._world.state[self.dof.name].velocity

    @velocity.setter
    def velocity(self, value: float) -> None:
        self._world.state[self.dof.name].velocity = value
        self._world.notify_state_change()

    @property
    def acceleration(self) -> float:
        return self._world.state[self.dof.name].acceleration

    @acceleration.setter
    def acceleration(self, value: float) -> None:
        self._world.state[self.dof.name].acceleration = value
        self._world.notify_state_change()

    @property
    def jerk(self) -> float:
        return self._world.state[self.dof.name].jerk

    @jerk.setter
    def jerk(self, value: float) -> None:
        self._world.state[self.dof.name].jerk = value
        self._world.notify_state_change()


class HasUpdateState(ABC):
    """
    Mixin class for connections that need state updated which are not trivial integrations.
    Typically needed for connections that use active and passive degrees of freedom.
    Look at OmniDrive for an example usage.
    """

    @abstractmethod
    def update_state(self, dt: float) -> None:
        """
        Allows the connection to update the state of its dofs.
        An integration update for active dofs will have happened before this method is called.
        Write directly into self._world.state, but don't touch dofs that don't belong to this connection.
        :param dt: Time passed since last update.
        """
        pass


@dataclass
class FixedConnection(Connection):
    """
    Has 0 degrees of freedom.
    """

    def __hash__(self):
        return hash((self.parent, self.child))


@dataclass
class ActiveConnection(Connection):
    """
    Has one or more degrees of freedom that can be actively controlled, e.g., robot joints.
    """

    is_controlled: bool = False
    """
    Whether this connection is linked to a controller and can therefore respond to control commands.
    
    E.g. the caster wheels of a PR2 are active, because they have a DOF, but they are not directly controlled. 
    Instead a the omni drive connection is directly controlled and a low level controller translates these commands
    to commands for the caster wheels.
    
    A door hinge is also active but cannot be controlled.
    """

    frozen_for_collision_avoidance: bool = False
    """
    Should be treated as fixed for collision avoidance.
    Common example are gripper joints, you generally don't want to avoid collisions by closing the fingers, 
    but by moving the whole hand away.
    """

    @property
    def active_dofs(self) -> List[DegreeOfFreedom]:
        return []

    def set_static_collision_config_for_direct_child_bodies(self, collision_config: CollisionCheckingConfig):
        for child_body in self._world.get_direct_child_bodies_with_collision(self):
            if not child_body.get_collision_config().disabled:
                child_body.set_static_collision_config(collision_config)


@dataclass
class PassiveConnection(Connection):
    """
    Has one or more degrees of freedom that cannot be actively controlled.
    Useful if a transformation is only tracked, e.g., the robot's localization.
    """

    @property
    def passive_dofs(self) -> List[DegreeOfFreedom]:
        return []


@dataclass
class PrismaticConnection(ActiveConnection, Has1DOFState):
    """
    Allows the movement along an axis.
    """

    axis: cas.Vector3 = field(kw_only=True)
    """
    Connection moves along this axis, should be a unit vector.
    The axis is defined relative to the local reference frame of the parent KinematicStructureEntity.
    """

    multiplier: float = 1.0
    """
    Movement along the axis is multiplied by this value. Useful if Connections share DoFs.
    """

    offset: float = 0.0
    """
    Movement along the axis is offset by this value. Useful if Connections share DoFs.
    """

    dof: DegreeOfFreedom = field(default=None)
    """
    Degree of freedom to control movement along the axis.
    """

    def __post_init__(self):
        super().__post_init__()
        if self.multiplier is None:
            self.multiplier = 1
        else:
            self.multiplier = self.multiplier
        if self.offset is None:
            self.offset = 0
        else:
            self.offset = self.offset
        self.axis = self.axis
        self._post_init_world_part()

        motor_expression = self.dof.symbols.position * self.multiplier + self.offset
        translation_axis = cas.Vector3.from_iterable(self.axis) * motor_expression
        parent_T_child = cas.TransformationMatrix.from_xyz_rpy(x=translation_axis[0],
                                                               y=translation_axis[1],
                                                               z=translation_axis[2])
        self.origin_expression = self.origin_expression.dot(parent_T_child)
        self.origin_expression.reference_frame = self.parent
        self.origin_expression.child_frame = self.child

    def _post_init_with_world(self):
<<<<<<< HEAD
        self.dof = self.dof or self._world.create_degree_of_freedom(name=self.name)
=======
        if self.dof is None:
            self.dof = DegreeOfFreedom(
                name=PrefixedName(str(self.name)),
            )
            self._world.add_degree_of_freedom(self.dof)
>>>>>>> a1c62c06

    def _post_init_without_world(self):
        if self.dof is None:
            raise ValueError("PrismaticConnection cannot be created without a world "
                             "if the dof is not provided.")

    @property
    def active_dofs(self) -> List[DegreeOfFreedom]:
        return [self.dof]

    def __hash__(self):
        return hash((self.parent, self.child))


@dataclass
class RevoluteConnection(ActiveConnection, Has1DOFState):
    """
    Allows rotation about an axis.
    """

    axis: cas.Vector3 = field(kw_only=True)
    """
    Connection rotates about this axis, should be a unit vector.
    The axis is defined relative to the local reference frame of the parent KinematicStructureEntity.
    """

    multiplier: float = 1.0
    """
    Rotation about the axis is multiplied by this value. Useful if Connections share DoFs.
    """

    offset: float = 0.0
    """
    Rotation about the axis is offset by this value. Useful if Connections share DoFs.
    """

    dof: DegreeOfFreedom = field(default=None)
    """
    Degree of freedom to control rotation about the axis.
    """

    def __post_init__(self):
        super().__post_init__()
        if self.multiplier is None:
            self.multiplier = 1
        else:
            self.multiplier = self.multiplier
        if self.offset is None:
            self.offset = 0
        else:
            self.offset = self.offset
        self.axis = self.axis
        self._post_init_world_part()

        motor_expression = self.dof.symbols.position * self.multiplier + self.offset
        parent_R_child = cas.RotationMatrix.from_axis_angle(self.axis, motor_expression)
        self.origin_expression = self.origin_expression @ cas.TransformationMatrix(parent_R_child)
        self.origin_expression.reference_frame = self.parent
        self.origin_expression.child_frame = self.child

    def _post_init_with_world(self):
<<<<<<< HEAD
        self.dof = self.dof or self._world.create_degree_of_freedom(name=self.name)
=======
        if self.dof is None:
            self.dof = DegreeOfFreedom(
                name=PrefixedName(str(self.name)),
            )
            self._world.add_degree_of_freedom(self.dof)
>>>>>>> a1c62c06

    def _post_init_without_world(self):
        if self.dof is None:
            raise ValueError("RevoluteConnection cannot be created without a world "
                             "if the dof is not provided.")

    @property
    def active_dofs(self) -> List[DegreeOfFreedom]:
        return [self.dof]

    def __hash__(self):
        return hash((self.parent, self.child))


@dataclass
class Connection6DoF(PassiveConnection):
    """
    Has full 6 degrees of freedom, that cannot be actively controlled.
    Useful for synchronizing with transformations from external providers.
    """

    x: DegreeOfFreedom = field(default=None)
    """
    Displacement of child KinematicStructureEntity with respect to parent KinematicStructureEntity along the x-axis.
    """
    y: DegreeOfFreedom = field(default=None)
    """
    Displacement of child KinematicStructureEntity with respect to parent KinematicStructureEntity along the y-axis.
    """
    z: DegreeOfFreedom = field(default=None)
    """
    Displacement of child KinematicStructureEntity with respect to parent KinematicStructureEntity along the z-axis.
    """

    qx: DegreeOfFreedom = field(default=None)
    qy: DegreeOfFreedom = field(default=None)
    qz: DegreeOfFreedom = field(default=None)
    qw: DegreeOfFreedom = field(default=None)
    """
    Rotation of child KinematicStructureEntity with respect to parent KinematicStructureEntity represented as a quaternion.
    """

    def __hash__(self):
        return hash(self.name)

    def __post_init__(self):
        super().__post_init__()
        self._post_init_world_part()
        parent_P_child = cas.Point3(x=self.x.symbols.position,
                                    y=self.y.symbols.position,
                                    z=self.z.symbols.position)
        parent_R_child = cas.Quaternion(x=self.qx.symbols.position,
                                        y=self.qy.symbols.position,
                                        z=self.qz.symbols.position,
                                        w=self.qw.symbols.position).to_rotation_matrix()
        self.origin_expression = cas.TransformationMatrix.from_point_rotation_matrix(point=parent_P_child,
                                                                                     rotation_matrix=parent_R_child,
                                                                                     reference_frame=self.parent,
                                                                                     child_frame=self.child)

    def _post_init_with_world(self):
        if all(dof is None for dof in self.passive_dofs):
            self.x = DegreeOfFreedom(name=PrefixedName('x', str(self.name)))
            self._world.add_degree_of_freedom(self.x)
            self.y = DegreeOfFreedom(name=PrefixedName('y', str(self.name)))
            self._world.add_degree_of_freedom(self.y)
            self.z = DegreeOfFreedom(name=PrefixedName('z', str(self.name)))
            self._world.add_degree_of_freedom(self.z)
            self.qx = DegreeOfFreedom(name=PrefixedName('qx', str(self.name)))
            self._world.add_degree_of_freedom(self.qx)
            self.qy = DegreeOfFreedom(name=PrefixedName('qy', str(self.name)))
            self._world.add_degree_of_freedom(self.qy)
            self.qz = DegreeOfFreedom(name=PrefixedName('qz', str(self.name)))
            self._world.add_degree_of_freedom(self.qz)
            self.qw = DegreeOfFreedom(name=PrefixedName('qw', str(self.name)))
            self._world.add_degree_of_freedom(self.qw)
            self._world.state[self.qw.name].position = 1.
        elif any(dof is None for dof in self.passive_dofs):
            raise ValueError("Connection6DoF can only be created "
                             "if you provide all or none of the passive degrees of freedom")

    def _post_init_without_world(self):
        if any(dof is None for dof in self.passive_dofs):
            raise ValueError("Connection6DoF cannot be created without a world "
                             "if some passive degrees of freedom are not provided.")

    @property
    def passive_dofs(self) -> List[DegreeOfFreedom]:
        return [self.x, self.y, self.z, self.qx, self.qy, self.qz, self.qw]

    @property
    def origin(self) -> cas.TransformationMatrix:
        return super().origin

    @origin.setter
    def origin(self, transformation: Union[NpMatrix4x4, cas.TransformationMatrix]) -> None:
        if isinstance(transformation, cas.TransformationMatrix):
            transformation = transformation.to_np()
        orientation = quaternion_from_rotation_matrix(transformation)
        self._world.state[self.x.name].position = transformation[0, 3]
        self._world.state[self.y.name].position = transformation[1, 3]
        self._world.state[self.z.name].position = transformation[2, 3]
        self._world.state[self.qx.name].position = orientation[0]
        self._world.state[self.qy.name].position = orientation[1]
        self._world.state[self.qz.name].position = orientation[2]
        self._world.state[self.qw.name].position = orientation[3]
        self._world.notify_state_change()


@dataclass
class OmniDrive(ActiveConnection, PassiveConnection, HasUpdateState):
    x: DegreeOfFreedom = field(default=None)
    y: DegreeOfFreedom = field(default=None)
    z: DegreeOfFreedom = field(default=None)
    roll: DegreeOfFreedom = field(default=None)
    pitch: DegreeOfFreedom = field(default=None)
    yaw: DegreeOfFreedom = field(default=None)
    x_vel: DegreeOfFreedom = field(default=None)
    y_vel: DegreeOfFreedom = field(default=None)

    translation_velocity_limits: float = field(default=0.6)
    rotation_velocity_limits: float = field(default=0.5)

    def __post_init__(self):
        super().__post_init__()
        self._post_init_world_part()
        odom_T_bf = cas.TransformationMatrix.from_xyz_rpy(x=self.x.symbols.position,
                                                          y=self.y.symbols.position,
                                                          yaw=self.yaw.symbols.position)
        bf_T_bf_vel = cas.TransformationMatrix.from_xyz_rpy(x=self.x_vel.symbols.position,
                                                            y=self.y_vel.symbols.position)
        bf_vel_T_bf = cas.TransformationMatrix.from_xyz_rpy(x=0,
                                                            y=0,
                                                            z=self.z.symbols.position,
                                                            roll=self.roll.symbols.position,
                                                            pitch=self.pitch.symbols.position,
                                                            yaw=0)
        self.origin_expression = odom_T_bf.dot(bf_T_bf_vel).dot(bf_vel_T_bf)
        self.origin_expression.reference_frame = self.parent
        self.origin_expression.child_frame = self.child

    def _post_init_with_world(self):
        if all(dof is None for dof in self.dofs):
            stringified_name = str(self.name)
            lower_translation_limits = DerivativeMap()
            lower_translation_limits.velocity = -self.translation_velocity_limits
            upper_translation_limits = DerivativeMap()
            upper_translation_limits.velocity = self.translation_velocity_limits
            lower_rotation_limits = DerivativeMap()
            lower_rotation_limits.velocity = -self.rotation_velocity_limits
            upper_rotation_limits = DerivativeMap()
            upper_rotation_limits.velocity = self.rotation_velocity_limits

            self.x = DegreeOfFreedom(name=PrefixedName('x', stringified_name))
            self._world.add_degree_of_freedom(self.x)
            self.y = DegreeOfFreedom(name=PrefixedName('y', stringified_name))
            self._world.add_degree_of_freedom(self.y)
            self.z = DegreeOfFreedom(name=PrefixedName('z', stringified_name))
            self._world.add_degree_of_freedom(self.z)
            self.roll = DegreeOfFreedom(name=PrefixedName('roll', stringified_name))
            self._world.add_degree_of_freedom(self.roll)
            self.pitch = DegreeOfFreedom(name=PrefixedName('pitch', stringified_name))
            self._world.add_degree_of_freedom(self.pitch)
            self.yaw = DegreeOfFreedom(
                name=PrefixedName('yaw', stringified_name),
                lower_limits=lower_rotation_limits,
                upper_limits=upper_rotation_limits)
            self._world.add_degree_of_freedom(self.yaw)

            self.x_vel = DegreeOfFreedom(
                name=PrefixedName('x_vel', stringified_name),
                lower_limits=lower_translation_limits,
                upper_limits=upper_translation_limits)
            self._world.add_degree_of_freedom(self.x_vel)
            self.y_vel = DegreeOfFreedom(
                name=PrefixedName('y_vel', stringified_name),
                lower_limits=lower_translation_limits,
                upper_limits=upper_translation_limits)
            self._world.add_degree_of_freedom(self.y_vel)
        elif any(dof is None for dof in self.passive_dofs):
            raise ValueError("OmniDrive can only be created "
                             "if you provide all or none of the passive degrees of freedom")

    def _post_init_without_world(self):
        if any(dof is None for dof in self.dofs):
            raise ValueError("OmniDrive cannot be created without a world "
                             "if some passive degrees of freedom are not provided.")

    @property
    def active_dofs(self) -> List[DegreeOfFreedom]:
        return [self.x_vel, self.y_vel, self.yaw]

    @property
    def passive_dofs(self) -> List[DegreeOfFreedom]:
        return [self.x, self.y, self.z, self.roll, self.pitch]

    @property
    def dofs(self) -> List[DegreeOfFreedom]:
        return self.active_dofs + self.passive_dofs

    def update_state(self, dt: float) -> None:
        state = self._world.state
        state[self.x_vel.name].position = 0
        state[self.y_vel.name].position = 0

        x_vel = state[self.x_vel.name].velocity
        y_vel = state[self.y_vel.name].velocity
        delta = state[self.yaw.name].position
        state[self.x.name].velocity = (np.cos(delta) * x_vel - np.sin(delta) * y_vel)
        state[self.x.name].position += state[self.x.name].velocity * dt
        state[self.y.name].velocity = (np.sin(delta) * x_vel + np.cos(delta) * y_vel)
        state[self.y.name].position += state[self.y.name].velocity * dt

    def get_free_variable_names(self) -> List[PrefixedName]:
        return [self.x.name, self.y.name, self.yaw.name]

    def __hash__(self):
        return hash(self.name)<|MERGE_RESOLUTION|>--- conflicted
+++ resolved
@@ -187,15 +187,11 @@
         self.origin_expression.child_frame = self.child
 
     def _post_init_with_world(self):
-<<<<<<< HEAD
-        self.dof = self.dof or self._world.create_degree_of_freedom(name=self.name)
-=======
         if self.dof is None:
             self.dof = DegreeOfFreedom(
-                name=PrefixedName(str(self.name)),
+                name=self.name,
             )
             self._world.add_degree_of_freedom(self.dof)
->>>>>>> a1c62c06
 
     def _post_init_without_world(self):
         if self.dof is None:
@@ -257,15 +253,11 @@
         self.origin_expression.child_frame = self.child
 
     def _post_init_with_world(self):
-<<<<<<< HEAD
-        self.dof = self.dof or self._world.create_degree_of_freedom(name=self.name)
-=======
         if self.dof is None:
             self.dof = DegreeOfFreedom(
-                name=PrefixedName(str(self.name)),
+                name=self.name,
             )
             self._world.add_degree_of_freedom(self.dof)
->>>>>>> a1c62c06
 
     def _post_init_without_world(self):
         if self.dof is None:
