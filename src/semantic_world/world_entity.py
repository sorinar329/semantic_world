from __future__ import annotations

import inspect
from abc import abstractmethod
from collections import deque
from collections.abc import Iterable, Mapping
from dataclasses import dataclass, field, fields
from functools import reduce
from typing import List, Optional, TYPE_CHECKING, Set, get_args, get_type_hints, Deque
import numpy as np
from numpy import ndarray
from typing_extensions import Self

from .geometry import Shape, BoundingBox, BoundingBoxCollection
from dataclasses import dataclass, field
from dataclasses import fields
from functools import lru_cache
from functools import reduce
from typing import List, Optional, TYPE_CHECKING, Tuple
from typing import Set

import numpy as np
from numpy import ndarray
from scipy.stats import geom
from trimesh.proximity import closest_point, nearby_faces
from trimesh.sample import sample_surface

from .geometry import BoundingBox, BoundingBoxCollection
from .geometry import Shape
from .prefixed_name import PrefixedName
from .spatial_types import spatial_types as cas
from .spatial_types.spatial_types import Point3
from .spatial_types.spatial_types import TransformationMatrix, Expression
from .types import NpMatrix4x4
from .utils import IDGenerator

if TYPE_CHECKING:
    from .world import World

id_generator = IDGenerator()


@dataclass(unsafe_hash=True)
class WorldEntity:
    """
    A class representing an entity in the world.
    """

    _world: Optional[World] = field(default=None, repr=False, kw_only=True, hash=False)
    """
    The backreference to the world this entity belongs to.
    """

    _views: Set[View] = field(default_factory=set, init=False, repr=False, hash=False)
    """
    The views this entity is part of.
    """

    name: PrefixedName = field(default=None, kw_only=True)
    """
    The identifier for this world entity.
    """

    def __post_init__(self):
        if self.name is None:
            self.name = PrefixedName(f"{self.__class__.__name__}_{hash(self)}")


@dataclass
class Body(WorldEntity):
    """
    Represents a body in the world.
    A body is a semantic atom, meaning that it cannot be decomposed into meaningful smaller parts.
    """

    visual: List[Shape] = field(default_factory=list, repr=False)
    """
    List of shapes that represent the visual appearance of the link.
    The poses of the shapes are relative to the link.
    """

    collision: List[Shape] = field(default_factory=list, repr=False)
    """
    List of shapes that represent the collision geometry of the link.
    The poses of the shapes are relative to the link.
    """

    index: Optional[int] = field(default=None, init=False)
    """
    The index of the entity in `_world.kinematic_structure`.
    """

    def __post_init__(self):
        if not self.name:
            self.name = PrefixedName(f"body_{id_generator(self)}")

        if self._world is not None:
            self.index = self._world.kinematic_structure.add_node(self)

        for c in self.collision:
            c.origin.reference_frame = self
        for v in self.visual:
            v.origin.reference_frame = self

    def __hash__(self):
        return hash(self.name)

    def __eq__(self, other):
        return self.name == other.name and self._world is other._world

    def has_collision(self) -> bool:
        return len(self.collision) > 0

    def compute_closest_points_multi(self, others: list[Body], sample_size=25) -> Tuple[
        np.ndarray, np.ndarray, np.ndarray]:
        """
        Computes the closest points to each given body respectively.

        :param others: The list of bodies to compute the closest points to.
        :param sample_size: The number of samples to take from the surface of the other bodies.
        :return: A tuple containing: The points on the self body, the points on the other bodies, and the distances. All points are in the of this body.
        """

        @lru_cache(maxsize=None)
        def evaluated_geometric_distribution(n: int) -> np.ndarray:
            """
            Evaluates the geometric distribution for a given number of samples.
            :param n: The number of samples to evaluate.
            :return: An array of probabilities for each sample.
            """
            return geom.pmf(np.arange(1, n + 1), 0.5)

        query_points = []
        for other in others:
            # Calculate the closest vertex on this body to the other body
            closest_vert_id = \
                self.collision[0].mesh.kdtree.query(
                    (self._world.compute_forward_kinematics_np(self, other) @ other.collision[0].origin.to_np())[:3, 3],
                    k=1)[1]
            closest_vert = self.collision[0].mesh.vertices[closest_vert_id]

            # Compute the closest faces on the other body to the closes vertex
            faces = nearby_faces(other.collision[0].mesh,
                                 [(self._world.compute_forward_kinematics_np(other, self) @ self.collision[
                                     0].origin.to_np())[:3, 3] + closest_vert])[0]
            face_weights = np.zeros(len(other.collision[0].mesh.faces))

            # Assign weights to the faces based on a geometric distribution
            face_weights[faces] = evaluated_geometric_distribution(len(faces))

            # Sample points on the surface of the other body
            q = sample_surface(other.collision[0].mesh, sample_size, face_weight=face_weights, seed=420)[0]
            # Make 4x4 transformation matrix from points
            points = np.tile(np.eye(4, dtype=np.float32), (len(q), 1, 1))
            points[:, :3, 3] = q

            # Transform from the mesh to the other mesh
            transform = np.linalg.inv(self.collision[0].origin.to_np()) @ self._world.compute_forward_kinematics_np(
                self, other) @ other.collision[0].origin.to_np()
            points = points @ transform

            points = points[:, :3, 3]  # Extract the points from the transformation matrix

            query_points.extend(points)

        # Actually compute the closest points
        points, dists = closest_point(self.collision[0].mesh, query_points)[:2]
        # Find the closest points for each body out of all the sampled points
        points = np.array(points).reshape(len(others), sample_size, 3)
        dists = np.array(dists).reshape(len(others), sample_size)
        dist_min = np.min(dists, axis=1)
        points_min_self = points[np.arange(len(others)), np.argmin(dists, axis=1), :]
        points_min_other = np.array(query_points).reshape(len(others), sample_size, 3)[np.arange(len(others)),
                           np.argmin(dists, axis=1), :]
        return points_min_self, points_min_other, dist_min

    @property
    def child_bodies(self) -> List[Body]:
        """
        Returns the child bodies of this body.
        """
        return self._world.compute_child_bodies(self)

    @property
    def parent_body(self) -> Body:
        """
        Returns the parent body of this body.
        """
        return self._world.compute_parent_body(self)

    def as_bounding_box_collection(self, reference_frame: Optional[Body] = None) -> BoundingBoxCollection:
        """
        Provides the bounding box collection for the current object based on its
        relative transformations and collision shapes.

        This property computes the forward kinematics to determine the object's
        position and orientation in world space. Bounding boxes for each shape in the
        collision attribute are transformed to world coordinates. The world-space bounding
        boxes are then aggregated into a BoundingBoxCollection.

        :returns: A collection of bounding boxes in world-space coordinates.
        :rtype: BoundingBoxCollection
        """
        world_bboxes = []

        for shape in self.collision:
<<<<<<< HEAD
            if shape.origin.reference_frame is None:
                continue
            world_bb = shape.as_bounding_box(reference_frame)
=======
            shape_transform: ndarray = shape.origin.to_np()

            world_transform: ndarray = body_transform @ shape_transform
            body_pos = world_transform[:3, 3]
            body_rotation_matrix = world_transform[:3, :3]

            local_bb: BoundingBox = shape.as_bounding_box()

            # Get all 8 corners of the BB in link-local space
            corners = np.array([corner.to_np()[:3] for corner in local_bb.get_points()])  # shape (8, 3)

            # Transform each corner to world space: R * corner + T
            transformed_corners = (corners @ body_rotation_matrix.T) + body_pos

            # Compute world-space bounding box from transformed corners
            min_corner = np.min(transformed_corners, axis=0)
            max_corner = np.max(transformed_corners, axis=0)

            world_bb = BoundingBox.from_min_max(Point3(*min_corner), Point3(*max_corner))
>>>>>>> 9e60abfe
            world_bboxes.append(world_bb)

        return BoundingBoxCollection(world_bboxes)

    @property
    def global_pose(self) -> NpMatrix4x4:
        """
        Computes the pose of the body in the world frame.
        :return: 4x4 transformation matrix.
        """
        return self._world.compute_forward_kinematics_np(self._world.root, self)

    @property
    def parent_connection(self) -> Connection:
        """
        Returns the parent connection of this body.
        """
        return self._world.compute_parent_connection(self)

    @classmethod
    def from_body(cls, body: Body):
        """
        Creates a new link from an existing link.
        """
        new_link = cls(name=body.name, visual=body.visual, collision=body.collision)
        new_link._world = body._world
        new_link.index = body.index
        return new_link


@dataclass
class View(WorldEntity):
    """
    Represents a view on a set of bodies in the world.

    This class can hold references to certain bodies that gain meaning in this context.
    """

    def _bodies(self, visited: Set[int]) -> Set[Body]:
        """
        Recursively collects all bodies that are part of this view.
        """
        stack: Deque[object] = deque([self])
        bodies: Set[Body] = set()

        while stack:
            obj = stack.pop()
            oid = id(obj)
            if oid in visited:
                continue
            visited.add(oid)

            match obj:
                case Body():
                    bodies.add(obj)

                case View():
                    stack.extend(_attr_values(obj))

                case Mapping():
                    stack.extend(v for v in obj.values() if _is_body_view_or_iterable(v))

                case Iterable() if not isinstance(obj, (str, bytes, bytearray)):
                    stack.extend(v for v in obj if _is_body_view_or_iterable(v))

        return bodies

    @property
    def bodies(self) -> Iterable[Body]:
        """
        Returns a Iterable of all relevant bodies in this view. The default behaviour is to aggregate all bodies that are accessible
        through the properties and fields of this view, recursively.
        If this behaviour is not desired for a specific view, it can be overridden by implementing the `bodies` property.
        """
        return self._bodies(set())

    def as_bounding_box_collection(self, reference_frame: Optional[Body] = None) -> BoundingBoxCollection:
        """
        Returns a bounding box collection that contains the bounding boxes of all bodies in this view.
        """
        bbs = reduce(
            lambda accumulator, bb_collection: accumulator.merge(bb_collection),
            (body.as_bounding_box_collection(reference_frame) for body in self.bodies if body.has_collision())
        )
        return bbs


<<<<<<< HEAD
@dataclass
class Region(WorldEntity):
    """
    Virtual Body representing a semantic region in the world.
    """
    reference_frame: Optional[Body] = field(default=None, repr=False, hash=False)
    areas: List[Shape] = field(default_factory=list, hash=False)

    def as_bounding_box_collection(self, reference_frame: Optional[Body] = None)  -> BoundingBoxCollection:
        """
        Returns a bounding box collection that contains the bounding boxes of all areas in this region.
        """
        bbs = [area.as_bounding_box(reference_frame) for area in self.areas]
        return BoundingBoxCollection(bbs)



@dataclass
=======
@dataclass(unsafe_hash=True)
>>>>>>> 9e60abfe
class RootedView(View):
    """
    Represents a view that is rooted in a specific body.
    """
    root: Body = field(default_factory=Body)


@dataclass(unsafe_hash=True)
class EnvironmentView(RootedView):
    """
    Represents a view of the environment.
    """

    @property
    def bodies(self) -> Set[Body]:
        """
        Returns a set of all bodies in the environment view.
        """
        return set(self._world.compute_child_bodies_recursive(self.root)) | {self.root}


@dataclass
class Connection(WorldEntity):
    """
    Represents a connection between two bodies in the world.
    """

    parent: Body
    """
    The parent body of the connection.
    """

    child: Body
    """
    The child body of the connection.
    """

    origin_expression: TransformationMatrix = field(default=None)
    """
    A symbolic expression describing the origin of the connection.
    """

    def __post_init__(self):
        if self.origin_expression is None:
            self.origin_expression = TransformationMatrix()
        self.origin_expression.reference_frame = self.parent
        self.origin_expression.child_frame = self.child
        if self.name is None:
            self.name = PrefixedName(f'{self.parent.name.name}_T_{self.child.name.name}', prefix=self.child.name.prefix)

    def _post_init_world_part(self):
        """
        Executes post-initialization logic based on the presence of a world attribute.
        """
        if self._world is None:
            self._post_init_without_world()
        else:
            self._post_init_with_world()

    def _post_init_with_world(self):
        """
        Initialize or perform additional setup operations required after the main
        initialization step. Use for world-related configurations or specific setup
        details required post object creation.
        """
        pass

    def _post_init_without_world(self):
        """
        Handle internal initialization processes when _world is None. Perform
        operations post-initialization for internal use only.
        """
        pass

    def __hash__(self):
        return hash((self.parent, self.child))

    def __eq__(self, other):
        return self.name == other.name

    @property
    def origin(self) -> cas.TransformationMatrix:
        """
        :return: The relative transform between the parent and child frame.
        """
        return self._world.compute_forward_kinematics(self.parent, self.child)

    # @lru_cache(maxsize=None)
    def origin_as_position_quaternion(self) -> Expression:
        position = self.origin_expression.to_position()[:3]
        orientation = self.origin_expression.to_quaternion()
        return cas.vstack([position, orientation]).T


def _is_body_view_or_iterable(obj: object) -> bool:
    """
    Determines if an object is a Body, a View, or an Iterable (excluding strings and bytes).
    """
    return (
            isinstance(obj, (Body, View)) or
            (isinstance(obj, Iterable) and not isinstance(obj, (str, bytes, bytearray)))
    )


def _attr_values(view: View) -> Iterable[object]:
    """
    Yields all dataclass fields and set properties of this view.
    Skips private fields (those starting with '_'), as well as the 'bodies' property.

    :param view: The view to extract attributes from.
    """
    for f in fields(view):
        if f.name.startswith('_'):
            continue
        v = getattr(view, f.name, None)
        if _is_body_view_or_iterable(v):
            yield v

    for name, prop in inspect.getmembers(type(view), lambda o: isinstance(o, property)):
        if name == "bodies" or name.startswith('_'):
            continue
        try:
            v = getattr(view, name)
        except Exception:
            continue
        if _is_body_view_or_iterable(v):
            yield v<|MERGE_RESOLUTION|>--- conflicted
+++ resolved
@@ -204,31 +204,9 @@
         world_bboxes = []
 
         for shape in self.collision:
-<<<<<<< HEAD
             if shape.origin.reference_frame is None:
                 continue
             world_bb = shape.as_bounding_box(reference_frame)
-=======
-            shape_transform: ndarray = shape.origin.to_np()
-
-            world_transform: ndarray = body_transform @ shape_transform
-            body_pos = world_transform[:3, 3]
-            body_rotation_matrix = world_transform[:3, :3]
-
-            local_bb: BoundingBox = shape.as_bounding_box()
-
-            # Get all 8 corners of the BB in link-local space
-            corners = np.array([corner.to_np()[:3] for corner in local_bb.get_points()])  # shape (8, 3)
-
-            # Transform each corner to world space: R * corner + T
-            transformed_corners = (corners @ body_rotation_matrix.T) + body_pos
-
-            # Compute world-space bounding box from transformed corners
-            min_corner = np.min(transformed_corners, axis=0)
-            max_corner = np.max(transformed_corners, axis=0)
-
-            world_bb = BoundingBox.from_min_max(Point3(*min_corner), Point3(*max_corner))
->>>>>>> 9e60abfe
             world_bboxes.append(world_bb)
 
         return BoundingBoxCollection(world_bboxes)
@@ -316,7 +294,6 @@
         return bbs
 
 
-<<<<<<< HEAD
 @dataclass
 class Region(WorldEntity):
     """
@@ -334,10 +311,7 @@
 
 
 
-@dataclass
-=======
 @dataclass(unsafe_hash=True)
->>>>>>> 9e60abfe
 class RootedView(View):
     """
     Represents a view that is rooted in a specific body.
